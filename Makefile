--- conflicted
+++ resolved
@@ -37,22 +37,10 @@
 PROTOCOLDIR = protocols
 WAYLAND_PROTOCOLS_DIR ?= /usr/share/wayland-protocols
 
-<<<<<<< HEAD
-# Source files (excluding embedded assets which is generated)
-SOURCES = $(shell find $(SRCDIR) -name "*.c")
-OBJECTS = $(SOURCES:$(SRCDIR)/%.c=$(OBJDIR)/%.o) $(OBJDIR)/graphics/embedded_assets.o
-
-=======
 # Source files (including embedded assets which are now committed)
 SOURCES = $(shell find $(SRCDIR) -name "*.c")
 OBJECTS = $(SOURCES:$(SRCDIR)/%.c=$(OBJDIR)/%.o)
 
-# Embedded assets (now committed to git, use embed_assets.sh manually when assets change)
-EMBED_SCRIPT = scripts/embed_assets.sh
-EMBEDDED_ASSETS_H = $(INCDIR)/graphics/embedded_assets.h
-EMBEDDED_ASSETS_C = $(SRCDIR)/graphics/embedded_assets.c
-
->>>>>>> 309672ff
 # Protocol files
 C_PROTOCOL_SRC = $(PROTOCOLDIR)/zwlr-layer-shell-v1-protocol.c $(PROTOCOLDIR)/xdg-shell-protocol.c $(PROTOCOLDIR)/wlr-foreign-toplevel-management-v1-protocol.c
 H_PROTOCOL_HDR = $(PROTOCOLDIR)/zwlr-layer-shell-v1-client-protocol.h $(PROTOCOLDIR)/xdg-shell-client-protocol.h $(PROTOCOLDIR)/wlr-foreign-toplevel-management-v1-client-protocol.h
@@ -68,13 +56,6 @@
 # Generate protocol files first
 protocols: $(C_PROTOCOL_SRC) $(H_PROTOCOL_HDR)
 
-<<<<<<< HEAD
-=======
-# Generate embedded assets (manual target - run when assets change)
-embed-assets: 
-	./$(EMBED_SCRIPT)
-
->>>>>>> 309672ff
 # Create build directories
 $(OBJDIR):
 	mkdir -p $(OBJDIR)
@@ -85,11 +66,7 @@
 	mkdir -p $(OBJDIR)/utils
 	mkdir -p $(BUILDDIR)
 
-<<<<<<< HEAD
-# Compile source files (depends on protocol headers and embedded assets)
-=======
 # Compile source files (depends on protocol headers)
->>>>>>> 309672ff
 $(OBJDIR)/%.o: $(SRCDIR)/%.c $(H_PROTOCOL_HDR) | $(OBJDIR)
 	$(CC) $(CFLAGS) -c $< -o $@
 
