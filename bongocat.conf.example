--- conflicted
+++ resolved
@@ -9,7 +9,7 @@
 # DRAWN LAYERS GETS GLITCHY SOMETIMES, BETTER TO RESTART WHEN THESE CHANGE
 # Overlay settings
 # overlay_height: Height of the entire overlay bar
-overlay_height=60
+overlay_height=80
 # overlay_position: Position of the overlay on screen
 # Options: "top" or "bottom"
 overlay_position=top
@@ -43,44 +43,10 @@
 # mirror_y: Flip cat vertically (mirror across X axis) (0 = off, 1 = on)
 mirror_y=0
 
-<<<<<<< HEAD
 # Anti-aliasing settings
 # enable_antialiasing: Use bilinear interpolation for smooth scaling (0 = off, 1 = on)
 # When enabled, provides smoother edges when scaling the cat image
 enable_antialiasing=1
-=======
-# ┌─────────────────────────────────────────────────────────────────────────────┐
-# │ OVERLAY BAR                                                                 │
-# └─────────────────────────────────────────────────────────────────────────────┘
-
-# Bar dimensions (Attention!: Requires restart of bongocat)
-overlay_height=80
-
-# Background: 0=transparent, 255=opaque
-overlay_opacity=0
-
-# Position: top, bottom (Attention!: Requires restart of bongocat)
-overlay_position=bottom
-
-# Layer: top (above windows), overlay (always visible)
-layer=top
-
-# ┌─────────────────────────────────────────────────────────────────────────────┐
-# │ INPUT DEVICES                                                               │
-# └─────────────────────────────────────────────────────────────────────────────┘
-
-# Find your device with: bongocat-find-devices
-# Add multiple lines for multiple keyboards
-keyboard_device=/dev/input/event4
-
-# ┌─────────────────────────────────────────────────────────────────────────────┐
-# │ MULTI-MONITOR (optional)                                                    │
-# └─────────────────────────────────────────────────────────────────────────────┘
-
-# Leave commented to auto-detect
-# Find monitor names with: wlr-randr or hyprctl monitors
-# monitor=HDMI-A-1
->>>>>>> e08ce050
 
 # Size settings
 # cat_height: Height of the bongo cat in pixels
@@ -212,4 +178,4 @@
 # Specify which monitor to display bongocat on (optional)
 # Use wlr-randr or swaymsg -t get_outputs to find monitor names
 # If not specified or monitor not found, uses first available monitor
-#monitor=eDP-1+#monitor=HDMI-A-1