# Bongo Cat + V-Pets Wayland Overlay

[![License: MIT](https://img.shields.io/badge/License-MIT-green.svg)](https://opensource.org/licenses/MIT)
[![Version](https://img.shields.io/badge/version-2.4.0-blue.svg)](https://github.com/furudbat/wayland-vpets/releases)

A delightful Wayland overlay that displays an animated V-Pet reacting to your keyboard input! 
Perfect for streamers, content creators, or anyone who wants to add some fun to their desktop.

![Bongocat - Demo](assets/demo.gif)  
_Classic Bongocat_

![Digimon - Demo animated](assets/digimon-demo.gif)  
_Digimon V-Pets_

![Clippy - Demo animated](assets/clippy-demo.gif)  
_MS Agent Clippy_

## ✨ Features

- **🐈 More Pets** - More Sprite to choose from
  - Bongocat 😺
  - Digimon V-Pets 🦖 (v1.3.0)
  - Clippy 📎 (v2.1.0)
- **🎯 Real-time Animation** - Bongo cat reacts instantly to keyboard input
- **🔥 Hot-Reload Configuration** - Modify settings without restarting (v1.2.0)
- **🔄 Dynamic Device Detection** - Automatically detects Bluetooth/USB keyboards (v1.2.0)
- **⚡ Performance Optimized** - Adaptive monitoring and batch processing (v1.4.0)
  - triggers rendering, only when needed (v2.0.0)
- **🖥️ Screen Detection** - Automatic screen detection for all sizes and orientations (v1.2.2)
- **🎮 Smart Fullscreen Detection** - Automatically hides during fullscreen applications (v1.2.3)
- **🖥️ Multi-Monitor Support** - Choose which monitor to display on in multi-monitor setups (v1.2.4)
- **😴 Sleep Mode** - Scheduled or idle-based sleep mode with custom timing (v1.2.5)
- **🎨 Customizable Appearance** - Fine-tune position, size, alignment, and opacity
- **💾 Lightweight** - Minimal resource usage (~10MB RAM, depends on the loaded sprites)
  - Lazy loading - Load only used assets into RAM (v2.4.0)
- **🎛️ Multi-device Support** - Monitor multiple keyboards simultaneously
- **🏗️ Cross-platform** - Works on x86_64 and ARM64
- **😄 Happy Frame** - Reach KPM (Keystroke per minute) to trigger the happy frame (Digimon)
- **🎲 Random Frame** - Randomize sprite frame at start up (Digimon) (v2.4.0)

## 🚀 Installation

### Arch Linux (Recommended)

```bash
# Using yay
yay -S bongocat

# Using paru
paru -S bongocat

# Run immediately
bongocat --watch-config

# Custom config with hot-reload
bongocat --config ~/.config/bongocat.conf --watch-config
```

### Other Distributions

<details>
<summary>Fedora</summary>

```bash
# Install dependencies
sudo dnf install wayland-devel wayland-protocols-devel gcc make

# Build from source
git clone https://github.com/furudbat/wayland-vpets.git
cd wayland-vpets
make

# Run
./build/bongocat
```

</details>

<details>
<summary>NixOS</summary>

```bash
# Quick start with flakes
nix run github:furudbat/wayland-vpets -- --watch-config

# Install to user profile
nix profile install github:furudbat/wayland-vpets
```

📖 **For comprehensive NixOS setup, see [nix/NIXOS.md](nix/NIXOS.md)**

</details>

## 🎮 Quick Start

### 1. Setup Permissions

```bash
# Add your user to the input group
sudo usermod -a -G input $USER
# Log out and back in for changes to take effect
```

### 2. Find Your Input Devices

```bash
# If installed via AUR
bongocat-find-devices

# If built from source
./scripts/find_input_devices.sh
```

### 3. Run with Hot-Reload

```bash
# AUR installation
bongocat --watch-config

# From source
./build/bongocat --watch-config
```

## ⚙️ Configuration

Bongo Cat uses a simple configuration file format. With hot-reload enabled (`--watch-config`), changes apply instantly without restarting.

### Basic Configuration

Create or edit `bongocat.conf`:

```ini
# Position settings
cat_x_offset=0                   # Horizontal offset from center position
cat_y_offset=0                   # Vertical offset from default position
cat_align=center                 # Horizontal alignment in the bar (left/center/right)

# Size settings
cat_height=80                    # Height of bongo cat (10-200)

# Visual settings
mirror_x=0                       # Flip horizontally (mirror across Y axis)
mirror_y=0                       # Flip vertically (mirror across X axis)

# Anti-aliasing settings
enable_antialiasing=1 # Use bilinear interpolation for smooth scaling (0=off, 1=on)

# Overlay settings (requires restart)
overlay_height=60                # Height of the entire overlay bar (20-300)
overlay_opacity=150              # Background opacity (0-255)
overlay_position=top             # Position on screen (top/bottom)
layer=top                        # Layer type (top/overlay)

# Animation settings
idle_frame=0                     # Frame to show when idle (0-3)
fps=60                           # Frame rate (1-120)
keypress_duration=100            # Animation duration (ms)
test_animation_duration=200      # Test animation duration (ms)
test_animation_interval=0        # Test animation every N seconds (0=off)

# Input devices (add multiple lines for multiple keyboards)
keyboard_device=/dev/input/event4
# keyboard_device=/dev/input/event20  # External/Bluetooth keyboard

# Multi-monitor support
monitor=eDP-1                    # Specify which monitor to display on (optional)

# Sleep mode settings
enable_scheduled_sleep=0         # Enable scheduled sleep mode (0=off, 1=on)
sleep_begin=20:00                # Begin of sleeping phase (HH:MM)
sleep_end=06:00                  # End of sleeping phase (HH:MM)
idle_sleep_timeout=0             # Inactivity timeout before sleep (seconds, 0=off)

# Debug
enable_debug=0                   # Show debug messages
```

### Configuration Reference

<<<<<<< HEAD
| Setting                   | Type     | Range / Options                        | Default             | Description                                                                             |
|---------------------------|----------|----------------------------------------|---------------------|-----------------------------------------------------------------------------------------|
| `cat_height`              | Integer  | 10–200                                 | 40                  | Height of bongo cat in pixels (width auto-calculated to maintain aspect ratio)          |
| `cat_x_offset`            | Integer  | -9999 to 9999                          | 100                 | Horizontal offset from center (behavior depends on `cat_align`)                         |
| `cat_y_offset`            | Integer  | -9999 to 9999                          | 10                  | Vertical offset from center (positive=down, negative=up)                                |
| `cat_align`               | String   | "center", "left", "right"              | "center"            | Horizontal alignment of cat inside overlay bar                                          |
| `overlay_height`          | Integer  | 20–300                                 | 50                  | Height of the entire overlay bar                                                        |
| `overlay_position`        | String   | "top" or "bottom"                      | "top"               | Position of overlay on screen                                                           |
| `overlay_opacity`         | Integer  | 0–255                                  | 60                  | Background opacity (0=transparent, 255=opaque)                                          |
| `animation_name`          | String   | "bongocat", `<digimon name>`, "clippy" | "bongocat"          | Name of the V-Pet sprite (see list below)                                               |
| `invert_color`            | Boolean  | 0 or 1                                 | 0                   | Invert color (useful for white digimon sprites & dark mode)                             |
| `padding_x`               | Integer  | 0–9999                                 | 0                   | Horizontal padding per frame (ignored for bongocat)                                     |
| `padding_y`               | Integer  | 0–9999                                 | 0                   | Vertical padding per frame (ignored for bongocat)                                       |
| `idle_frame`              | Integer  | 0–2 (varies by sprite type)            | 0                   | Which frame to use when idle (sprite-specific options)                                  |
| `idle_animation`          | Boolean  | 0 or 1                                 | 0                   | Enable idle animation                                                                   |
| `animation_speed`         | Integer  | 0–5000                                 | 0                   | Frame duration in ms (0 = use `fps`)                                                    |
| `keypress_duration`       | Integer  | 50–5000                                | 100                 | Duration to display keypress animation (ms)                                             |
| `mirror_x`                | Boolean  | 0 or 1                                 | 0                   | Flip cat horizontally (mirror across Y axis)                                            |
| `mirror_y`                | Boolean  | 0 or 1                                 | 0                   | Flip cat vertically (mirror across X axis)                                              |
| `test_animation_duration` | Integer  | 0–5000                                 | 0                   | Duration of test animation (ms) (deprecated, use `animation_speed`)                     |
| `test_animation_interval` | Integer  | 0–60                                   | 0                   | Interval for test animation in seconds (0 = disabled, deprecated)                       |
| `fps`                     | Integer  | 1–144                                  | 60                  | Animation frame rate                                                                    |
| `input_fps`               | Integer  | 0–144                                  | 0                   | Input thread frame rate (0 = use `fps`)                                                 |
| `enable_scheduled_sleep`  | Boolean  | 0 or 1                                 | 0                   | Enable scheduled sleep mode                                                             |
| `sleep_begin`             | String   | "00:00" – "23:59"                      | "00:00"             | Start time of scheduled sleep (24h format)                                              |
| `sleep_end`               | String   | "00:00" – "23:59"                      | "00:00"             | End time of scheduled sleep (24h format)                                                |
| `idle_sleep_timeout`      | Integer  | 0+                                     | 0                   | Time of inactivity before entering sleep (0 = disabled) (in seconds)                    |
| `happy_kpm`               | Integer  | 0–10000                                | 0                   | Minimum keystrokes per minute to trigger happy animation (0 = disabled)                 |
| `keyboard_device`         | String   | Valid `/dev/input/*` path(s)           | `/dev/input/event4` | Input device path (multiple entries allowed)                                            |
| `enable_debug`            | Boolean  | 0 or 1                                 | 0                   | Enable debug logging                                                                    |
| `monitor`                 | String   | Monitor name                           | Auto-detect         | Which monitor to display on (e.g., "eDP-1", "HDMI-A-1")                                 |
| `random`                  | Boolean  | 0 or 1                                 | 0                   | Randomize `animation_index` (`animation_name` needs to be set as base sprite sheet set) |

#### Available Sprites (`animation_name`)

##### Bongocat 😺

- `bongocat`

##### MS Agent 📎

- `clippy`

<details>
<summary>More Agents</summary>

_Build with `-DFEATURE_MS_AGENT_EMBEDDED_ASSETS` and `-DFEATURE_MORE_MS_AGENT_EMBEDDED_ASSETS`, see [CMake](CMakeLists.txt)_

- `links`

</details>

##### Digimon 🦖

###### Original [dm](https://humulos.com/digimon/dm/)

<details>
<summary>Default Minimal Sprites (from dm Version 1) when no other dms are compiled</summary>

- `botamon`
- `koromon`
- `agumon`
- `betamon`
- `greymon`
- `tyranomon`
- `devimon`
- `meramon`
- `airdramon`
- `seadramon`
- `numemon`
- `metal_greymon`
- `mamemon`
- `monzaemon`

</details>


<details>

<summary>Full List</summary>

_Build with `-DFEATURE_ENABLE_DM_EMBEDDED_ASSETS` and `-DFEATURE_DM_EMBEDDED_ASSETS`, see [CMake](CMakeLists.txt)_

- `aegisdramon`
- `agumon`
- `airdramon`
- `alphamon`
- `andromon`
- `angemon`
- `apollomon`
- `babydmon`
- `bakemon`
- `bancho_mamemon`
- `bao_hackmon`
- `barbamon`
- `beezlebumon`
- `belial_vamdemon`
- `belphemon_rage_mode`
- `betamon`
- `birdramon`
- `blitz_greymon`
- `botamon`
- `breakdramon`
- `centalmon`
- `cockatrimon`
- `coelamon`
- `coredramon_blue`
- `coredramon_green`
- `coronamon`
- `craniummon`
- `crescemon`
- `cres_garurumon`
- `cyclomon`
- `dark_tyranomon`
- `deathmon`
- `deltamon`
- `demon`
- `devidramon`
- `devimon`
- `dianamon`
- `digitamamon`
- `dodomon`
- `dorimon`
- `dorugamon`
- `doruguremon`
- `dorumon`
- `dracomon`
- `drimogemon`
- `duftmon`
- `dukemon`
- `duramon`
- `durandamon`
- `dynasmon`
- `elecmon`
- `etemon`
- `examon`
- `ex_tyranomon`
- `firamon`
- `flaremon`
- `flymon`
- `gabumon`
- `gankoomon`
- `garurumon`
- `gazimon`
- `giromon`
- `gizamon`
- `grace_novamon`
- `greymon`
- `groundramon`
- `hackmon`
- `hi_andromon`
- `imperiadramon_paladin`
- `jesmon`
- `jijimon`
- `kabuterimon`
- `king_etemon`
- `koromon`
- `kunemon`
- `kuwagamon`
- `lekismon`
- `leomon`
- `leviamon`
- `lilithmon`
- `lord_knightmon`
- `lucemon_falldown`
- `lunamon`
- `magnamon`
- `mamemon`
- `megadramon`
- `meicoomon`
- `meicrackmon`
- `meramon`
- `metal_greymon`
- `metal_greymon_virus`
- `metal_mamemon`
- `metal_tyranomon`
- `mojyamon`
- `monochromon`
- `monzaemon`
- `mugendramon`
- `murmukusmon`
- `nanimon`
- `nanomon`
- `numemon`
- `nyaromon`
- `ogremon`
- `omegamon_alter_s`
- `omegamon`
- `pagumon`
- `palmon`
- `patamon`
- `petitmon`
- `piccolomon`
- `pinochimon`
- `pitchmon`
- `piyomon`
- `plotmon`
- `poyomon`
- `pukamon`
- `punimon`
- `raremon`
- `rasielmon`
- `rust_tyranomon`
- `sakumon`
- `sakuttomon`
- `savior_hackmon`
- `scumon`
- `seadramon`
- `shellmon`
- `skull_greymon`
- `skull_mammon`
- `slayerdramon`
- `sleipmon`
- `taichis_agumon`
- `taichis_greymon`
- `taichis_metal_greymon`
- `taichis_war_greymon`
- `tanemon`
- `titamon`
- `tokomon`
- `tunomon`
- `tuskmon`
- `tyranomon`
- `ulforce_v_dramon`
- `unimon`
- `vademon`
- `vegimon`
- `whamon`
- `wingdramon`
- `yamatos_gabumon`
- `yamatos_garurumon`
- `yamatos_metal_garurumon`
- `yamatos_were_garurumon`
- `yukidarumon`
- `yukimi_botamon`
- `yuramon`
- `zubaeagermon`
- `zubamon`
- `zurumon`

</details>


###### 20th Anniversary [dm20](https://humulos.com/digimon/dm20/)

<details>
<summary>Full List</summary>

_Build with `-DFEATURE_ENABLE_DM_EMBEDDED_ASSETS` and `-DFEATURE_DM20_EMBEDDED_ASSETS`, see [CMake](CMakeLists.txt)_
_dm20 will replace dm, if both are enabled_

Should be the same as dm, but with some extras:



</details>


###### X [dmx](https://humulos.com/digimon/dmx/)

<details>
<summary>Full List</summary>

_Build with `-DFEATURE_ENABLE_DM_EMBEDDED_ASSETS` and `-DFEATURE_DMX_EMBEDDED_ASSETS`, see [CMake](CMakeLists.txt)_

- `agumon_black_x`
- `agumon_x`
- `allomon_x`
- `alphamon_ouryuken`
- `alphamon`
- `ancient_sphinxmon`
- `angewomon_x`
- `anomalocarimon_x`
- `bagramon`
- `barbamon_x`
- `beel_starmon_x`
- `beelzebumon_x`
- `belial_vamdemon`
- `belphemon_x`
- `black_wargreymon_x`
- `cannon_beemon`
- `cerberumon_x`
- `chaosdramon_x`
- `cherubimon_vice_x`
- `cherubimon_virtue_x`
- `chocomon`
- `cho_hakkaimon`
- `cocomon`
- `craniummon_x`
- `crys_paledramon`
- `cyberdramon_x`
- `damemon`
- `dark_knightmon_x`
- `darkness_bagramon`
- `dark_tyranomon_x`
- `demon_x`
- `diablomon_x`
- `dinorexmon`
- `dinotigermon`
- `dorugamon`
- `doruguremon`
- `dorumon`
- `dracomon_x`
- `duftmon_x`
- `dukemon_x`
- `duskmon`
- `dynasmon_x`
- `ebemon_x`
- `examon`
- `examon_x`
- `filmon`
- `gabumon_x`
- `gaioumon`
- `gankoomon_x`
- `garudamon_x`
- `giga_seadramon`
- `ginryumon`
- `goddramon_x`
- `gomamon_x`
- `grademon`
- `grand_darcumon`
- `grandis_kuwagamon`
- `growmon_x`
- `gummymon`
- `herissmon`
- `hexeblaumon`
- `hisyaryumon`
- `holydramon_x`
- `hououmon_x`
- `impmon_x`
- `jararchimon`
- `jazamon`
- `jazardmon`
- `jesmon_gx`
- `jesmon_x`
- `justimon_x`
- `kaiser_leomon`
- `keemon`
- `keramon_x`
- `kiimon`
- `kokuwamon_x`
- `kuwagamon_x`
- `lady_devimon_x`
- `leomon_x`
- `leviamon_x`
- `lilimon_x`
- `lilithmon_x`
- `lopmon_x`
- `lord_kightmon_x`
- `lucemon_x`
- `magidramon_x`
- `magnamon_x`
- `mamemon_x`
- `mame_tyramon`
- `mammon_x`
- `mantaraymon_x`
- `megalo_growmon_x`
- `mega_seadramon_x`
- `mephismon_x`
- `meramon_x`
- `metal_fantomon`
- `metal_garurumon_x`
- `metal_greymon_virus_x`
- `metal_greymon_x`
- `metallicdramon`
- `metal_piranimon`
- `metal_tyranomon_x`
- `minervamon_x`
- `monzaemon_x`
- `nefertimon_x`
- `noble_pumpmon`
- `numemon_x`
- `ogremon_x`
- `ogudomon_x`
- `okuwamon_x`
- `omegamon_x`
- `omega_shoutmon_x`
- `omekamon`
- `ophanimon_falldown_mode`
- `ophanimon_x`
- `otamamon_x`
- `ouryumon`
- `paledramon`
- `palmon_x`
- `pegasmon_x`
- `platinum_numemon`
- `plesiomon_x`
- `plotmon_x`
- `prince_mamemon_x`
- `pteranmon_x`
- `pumpmon`
- `puttimon`
- `rafflesimon`
- `raihimon`
- `rapidmon_x`
- `rasenmon_fury_mode`
- `rasenmon`
- `rekamon_x`
- `rhinomon_x`
- `rize_greymon_x`
- `rosemon_x`
- `ryudamon`
- `sakuyamon_x`
- `sangoupmon`
- `seadramon_x`
- `shakomon_x`
- `siesamon_x`
- `sistermon_blanc`
- `skull_baluchimon`
- `skull_mammon_x`
- `sleipmon_x`
- `stiffimon`
- `tailmon_x`
- `tierriermon_x`
- `tiger_vespamon`
- `tobcatmon`
- `togemon_x`
- `tokomon_x`
- `triceramon_x`
- `tylomon_x`
- `tyranomon_x`
- `ulforce_v_dramon_x`
- `ultimate_brachimon`
- `valdurmon`
- `vamdemon_x`
- `velgrman`
- `voltobautamon`
- `war_greymon_x`
- `were_garurumon_x`
- `wizarmon_x`
- `yaamon`
- `yatagaramon`
- `zerimon`

</details>
=======
| Setting                   | Type   | Range                     | Default            | Description                                                  |
|---------------------------|--------|---------------------------|--------------------|--------------------------------------------------------------|
| `cat_align`               | String | "left"/"center"/"right"   | "center"           | Horizontal alignment in the bar                              |
| `cat_height`              | Integer| 10-200                    | 40                 | Height of bongo cat in pixels                                |
| `cat_x_offset`            | Integer| -9999 to 9999             | 100                | Horizontal offset from center                                |
| `cat_y_offset`            | Integer| -9999 to 9999             | 10                 | Vertical offset from center                                  |
| `enable_antialiasing`     | Boolean| 0 or 1                    | 1                  | Enable bilinear interpolation for smooth scaling             |
| `enable_debug`            | Boolean| 0 or 1                    | 1                  | Enable debug logging                                         |
| `enable_scheduled_sleep`  | Boolean| 0 or 1                    | 0                  | Enable Sleep mode                                            |
| `fps`                     | Integer| 1-120                     | 60                 | Animation frame rate                                         |
| `idle_frame`              | Integer| 0-3                       | 0                  | Frame to show when idle (0=both up, 1=left down, 2=right down, 3=both down) |
| `idle_sleep_timeout`      | Integer| 0+                        | 0                  | Duration of user inactivity before entering sleep (seconds)  |
| `keyboard_device`         | String | Valid path                | "/dev/input/event4"| Input device path (multiple allowed)                         |
| `keypress_duration`       | Integer| 10-5000                   | 100                | Animation duration after keypress (ms)                      |
| `mirror_x`                | Boolean| 0 or 1                    | 0                  | Flip cat horizontally (mirror across Y axis)                 |
| `mirror_y`                | Boolean| 0 or 1                    | 0                  | Flip cat vertically (mirror across X axis)                   |
| `monitor`                 | String | Monitor name              | Auto-detect        | Monitor to display on (e.g., "eDP-1", "HDMI-A-1")           |
| `overlay_height`          | Integer| 20-300                    | 50                 | Height of the entire overlay bar                            |
| `overlay_opacity`         | Integer| 0-255                     | 150                | Background opacity (0=transparent)                           |
| `overlay_position`        | String | "top" or "bottom"         | "top"              | Position of overlay on screen                                |
| `sleep_begin`             | String | "00:00" - "23:59"         | "00:00"            | Begin of the sleeping phase                                  |
| `sleep_end`               | String | "00:00" - "23:59"         | "00:00"            | End of the sleeping phase                                    |
| `test_animation_duration` | Integer| 10-5000                   | 200                | Test animation duration (ms)                                 |
| `test_animation_interval` | Integer| 0-3600                    | 0                  | Test animation interval (seconds, 0=disabled)                |
>>>>>>> 65c07d50

## 🔧 Usage

### Command Line Options

```bash
bongocat [OPTIONS]

Options:
  -h, --help             Show this help message
  -v, --version          Show version information
  -c, --config           Specify config file (default: bongocat.conf)
  -w, --watch-config     Watch config file for changes and reload automatically
  -o, --output-name     Specify output name (overwrite output_name from config)
  -t, --toggle           Toggle bongocat on/off (start if not running, stop if running)
```

### Examples

```bash
# Basic usage
bongocat

# With hot-reload (recommended)
bongocat --watch-config

# Custom config with hot-reload
bongocat --config ~/.config/bongocat.conf --watch-config

# Debug mode
bongocat --watch-config --config bongocat.conf

# Toggle mode
bongocat --toggle

# Custom config with hot-reload and custom output_name
bongocat --watch-config --output-name DP-2 --config ~/.config/bongocat.conf
```

## 🛠️ Building from Source

### Prerequisites

**Required:**

- Wayland compositor with layer shell support
- C23/C++26 compiler (GCC 15+ or Clang 19+)
- Make or CMake
- libwayland-client
- wayland-protocols
- wayland-scanner

### Build Process

```bash
# Clone repository
git clone https://github.com/fudurbat/wayland-vpets.git
cd wayland-vpets

# Build (production)
make

# Build (debug)
make debug

# Clean
make clean
```

The build process automatically:

1. Generates Wayland protocol files
2. Compiles with optimizations and security hardening
3. Embeds assets directly in the binary
4. Links with required libraries

## 🔍 Device Discovery

The `bongocat-find-devices` tool provides professional input device analysis with a clean, user-friendly interface:

```bash
$ bongocat-find-devices

╔══════════════════════════════════════════════════════════════════╗
║ Wayland Bongo Cat - Input Device Discovery v2.4.0                ║
╚══════════════════════════════════════════════════════════════════╝

[SCAN] Scanning for input devices...

[DEVICES] Found Input Devices:
┌─────────────────────────────────────────────────────────────────┐
│ Device: AT Translated Set 2 keyboard                            │
│ Path:   /dev/input/event4                                       │
│ Type:   Keyboard                                                │
│ Status: [OK] Accessible                                         │
└─────────────────────────────────────────────────────────────────┘

┌─────────────────────────────────────────────────────────────────┐
│ Device: Logitech MX Keys                                        │
│ Path:   /dev/input/event20                                      │
│ Type:   Keyboard (Bluetooth)                                    │
│ Status: [OK] Accessible                                         │
└─────────────────────────────────────────────────────────────────┘

[CONFIG] Configuration Suggestions:
Add these lines to your bongocat.conf:

keyboard_device=/dev/input/event4   # AT Translated Set 2 keyboard
keyboard_device=/dev/input/event20  # Logitech MX Keys
```

### Advanced Features

```bash
# Show all input devices (including mice, touchpads)
bongocat-find-devices --all

# Generate complete configuration file
bongocat-find-devices --generate-config > bongocat.conf

# Test device responsiveness (requires root)
sudo bongocat-find-devices --test

# Show detailed device information
bongocat-find-devices --verbose

# Get help and usage information
bongocat-find-devices --help
```

### Key Features

- **Smart Detection** - Automatically identifies keyboards vs other input devices
- **Device Classification** - Distinguishes between built-in, Bluetooth, and USB keyboards
- **Permission Checking** - Verifies device accessibility and provides fix suggestions
- **Config Generation** - Creates ready-to-use configuration snippets
- **Device Testing** - Integrated evtest functionality for troubleshooting
- **Professional UI** - Clean, colorized output with status indicators
- **Error Handling** - Comprehensive error messages and troubleshooting guidance

## 📊 Performance

### System Requirements

This program is lightweight and runs even on very modern desktop systems.  
Minimal builds require just a few MB of RAM, while asset-heavy builds may use more memory.

## 🖥️ System Requirements

|                | Minimum                                                  | Recommended                                                                  |
|----------------|----------------------------------------------------------|------------------------------------------------------------------------------|
| **CPU**        | Any modern **x86_64** or **ARM64** processor (SSE2/NEON) | Dual-core **x86_64** or **ARM64** processor                                  |
| **RAM**        | **5 MB free** (minimal build with minimal assets)        | **32 MB free** (full builds with all assets, preloaded, and config overhead) |
| **Storage**    | **1 MB free** (binary + config files)                    | **5 MB free** (multiple binaries/builds + config files)                      |
| **Compositor** | Wayland with **wlr-layer-shell** protocol support        | Modern Wayland compositor (Sway, Hyprland, Wayfire, KDE Plasma 6)            |


### Tested Compositors

- ✅ **Hyprland** - Full support
- ✅ **Sway** - Full support
- ✅ **Wayfire** - Compatible
- ✅ **KDE Wayland** - Compatible
- ❌ **GNOME Wayland** - Unsupported

## 🐛 Troubleshooting

### Common Issues

<details>
<summary>Permission denied accessing /dev/input/eventX</summary>

**Solution:**

```bash
# Add user to input group (recommended)
sudo usermod -a -G input $USER
# Log out and back in

# Or create udev rule
echo 'KERNEL=="event*", GROUP="input", MODE="0664"' | sudo tee /etc/udev/rules.d/99-input.rules
sudo udevadm control --reload-rules
```

</details>

<details>
<summary>Keyboard input not detected</summary>

**Diagnosis:**

```bash
# Find correct device
bongocat-find-devices

# Test device manually
sudo evtest /dev/input/event4
```

**Solution:** Update `keyboard_device` in `bongocat.conf` with correct path.

</details>

<details>
<summary>Overlay not visible or clickable</summary>

**Check:**

- Ensure compositor supports `wlr-layer-shell-unstable-v1`
- Verify `WAYLAND_DISPLAY` environment variable is set
- Try different `overlay_opacity` values

**Tested compositors:** Hyprland, Sway, Wayfire

</details>

<details>
<summary>Multi-monitor setup issues</summary>

**Finding monitor names:**

```bash
# Using wlr-randr (recommended)
wlr-randr

# Using swaymsg (Sway only)
swaymsg -t get_outputs

# Check bongocat logs for detected monitors
bongocat --watch-config  # Look for "xdg-output name received" messages
```

**Configuration:**

```ini
# Specify exact monitor name
monitor=eDP-1        # Laptop screen
monitor=HDMI-A-1     # External HDMI monitor
monitor=DP-1         # DisplayPort monitor
```

**Troubleshooting:**

- If monitor name is wrong, bongocat falls back to first available monitor
- Monitor names are case-sensitive
- Remove or comment out `monitor=` line to use auto-detection
</details>

<details>
<summary>Build errors</summary>

**Common fixes:**

- Install development packages: `libwayland-dev wayland-protocols`
- Ensure C23/C++26 compiler: GCC 15+ or Clang 19+ _(requires [`#embed`](https://en.cppreference.com/w/c/preprocessor/embed.html) feature)_
- Install `wayland-scanner` package
</details>

### Getting Help

1. Enable debug logging: `bongocat --watch-config` (ensure `enable_debug=1`)
2. Check compositor compatibility
3. Verify all dependencies are installed
4. Test with minimal configuration

## 🏗️ Architecture

### Project Structure

```
wayland-vpets/
├── src/                 # Source code
│   ├── main.c          # Application entry point
│   ├── config.c        # Configuration management
│   ├── config_watcher.c # Hot-reload system (v1.2.1)
│   ├── input.c         # Input device monitoring
│   ├── wayland.c       # Wayland protocol handling
│   └── ...
├── include/            # Header files
├── scripts/            # Build and utility scripts
├── assets/             # Animation frames
├── protocols/          # Generated Wayland protocols
└── nix/               # NixOS integration
```

## 🤝 Contributing

This project follows industry best practices with a modular architecture. Contributions are welcome!

### Development Setup

```bash
git clone https://github.com/furudbat/wayland-vpets.git
cd wayland-vpets
make debug
```

### Code Standards

- C23/C++26 standard compliance
- Comprehensive error handling
- Memory safety with leak detection
- Extensive documentation

#### Moving to C++

I'm moving this Project ~~a little bit~~ to C++.

* using modern C++26/C23 compiler (required for `#embed`)
* thread-safe Logging
* use assert and static_assert (Preconditions, postconditions, invariants.)
* use mmap for multi-threading and shared memory
* use Mutex and LockGuard
* prefer stack over heap
  * use heap when: Mutex is used in structs or other non-movable objects
  * use mmap for shared memory
  * dynamics arrays like buffers
* **reduce usage of pre-processor** - replace `#define` with `constexpr`
* use `ref&` instead of pointer parameter (not-nullable)
* use `nullptr` instead of `NULL`
* **Memory Management** - Simple Wrapper for malloc/free calls
  * move semantics
  * reduce manually clean up
  * system memory and resources use RAII
    * Mutex
    * MMap + MMapArray (for shared memory)
    * MMap mapped Files (Buffers)
    * malloc/free
    * FileDescriptor
* use `enum class`
* use default and brace initialization
* It's still C with Linux + Wayland libraries under the hood
* ~~NO STL~~ - Almost NO STL - I had to use `<type_traits>` :(
* NO classes (except for RAII)
  * **Rule of five** 😬
* keep templates at minimum
* move big assets (like embedded images) into its own TU (cpp file) and get needed asset from a function call
* reduce globals, use context structs and pass parameter
* use C atomic style (`atomic_store` and `atomic_load`), `atomic_bool`, `atomic_int` is still fine
* fixed-size types
* try to allocate upfront, before starting a thread (see ~~`init` or~~`create` functions)
* prefer `create` functions with RVO, instead of `init` with out-ref-parameter
* stop (all) threads before releasing memory

## 📄 License

MIT License - see [LICENSE](LICENSE) file for details.

## 🙏 Acknowledgments

Built with ❤️ for the Wayland community. Special thanks to:

- Redditor: [u/akonzu](https://www.reddit.com/user/akonzu/) for the inspiration
- [@Shreyabardia](https://github.com/Shreyabardia) for the beautiful custom-drawn bongo cat artwork
- All the contributors and users


Digimon and all related characters, and associated images are owned by Bandai Co., Ltd, Akiyoshi Hongo, and Toei Animation Co., Ltd.
Clippy and other MS Agents are owed by Microsoft.
This project is **free**, **non-commercial** and not associated with these entities.
See [COPYRIGHT](assets/COPYRIGHT.md) for more details.

---

**₍^. .^₎ Wayland Bongo Cat Overlay v2.2.0** - Making desktops more delightful, one keystroke at a time!
Now with Digimon V-Pets and Clippy 📎.<|MERGE_RESOLUTION|>--- conflicted
+++ resolved
@@ -143,7 +143,7 @@
 mirror_y=0                       # Flip vertically (mirror across X axis)
 
 # Anti-aliasing settings
-enable_antialiasing=1 # Use bilinear interpolation for smooth scaling (0=off, 1=on)
+enable_antialiasing=1            # Use bilinear interpolation for smooth scaling (0=off, 1=on)
 
 # Overlay settings (requires restart)
 overlay_height=60                # Height of the entire overlay bar (20-300)
@@ -177,7 +177,6 @@
 
 ### Configuration Reference
 
-<<<<<<< HEAD
 | Setting                   | Type     | Range / Options                        | Default             | Description                                                                             |
 |---------------------------|----------|----------------------------------------|---------------------|-----------------------------------------------------------------------------------------|
 | `cat_height`              | Integer  | 10–200                                 | 40                  | Height of bongo cat in pixels (width auto-calculated to maintain aspect ratio)          |
@@ -207,6 +206,7 @@
 | `idle_sleep_timeout`      | Integer  | 0+                                     | 0                   | Time of inactivity before entering sleep (0 = disabled) (in seconds)                    |
 | `happy_kpm`               | Integer  | 0–10000                                | 0                   | Minimum keystrokes per minute to trigger happy animation (0 = disabled)                 |
 | `keyboard_device`         | String   | Valid `/dev/input/*` path(s)           | `/dev/input/event4` | Input device path (multiple entries allowed)                                            |
+| `enable_antialiasing`     | Boolean  | 0 or 1                                 | 1                   | Enable bilinear interpolation for smooth scaling (Bongocat and MS Agent only)           |
 | `enable_debug`            | Boolean  | 0 or 1                                 | 0                   | Enable debug logging                                                                    |
 | `monitor`                 | String   | Monitor name                           | Auto-detect         | Which monitor to display on (e.g., "eDP-1", "HDMI-A-1")                                 |
 | `random`                  | Boolean  | 0 or 1                                 | 0                   | Randomize `animation_index` (`animation_name` needs to be set as base sprite sheet set) |
@@ -613,32 +613,6 @@
 - `zerimon`
 
 </details>
-=======
-| Setting                   | Type   | Range                     | Default            | Description                                                  |
-|---------------------------|--------|---------------------------|--------------------|--------------------------------------------------------------|
-| `cat_align`               | String | "left"/"center"/"right"   | "center"           | Horizontal alignment in the bar                              |
-| `cat_height`              | Integer| 10-200                    | 40                 | Height of bongo cat in pixels                                |
-| `cat_x_offset`            | Integer| -9999 to 9999             | 100                | Horizontal offset from center                                |
-| `cat_y_offset`            | Integer| -9999 to 9999             | 10                 | Vertical offset from center                                  |
-| `enable_antialiasing`     | Boolean| 0 or 1                    | 1                  | Enable bilinear interpolation for smooth scaling             |
-| `enable_debug`            | Boolean| 0 or 1                    | 1                  | Enable debug logging                                         |
-| `enable_scheduled_sleep`  | Boolean| 0 or 1                    | 0                  | Enable Sleep mode                                            |
-| `fps`                     | Integer| 1-120                     | 60                 | Animation frame rate                                         |
-| `idle_frame`              | Integer| 0-3                       | 0                  | Frame to show when idle (0=both up, 1=left down, 2=right down, 3=both down) |
-| `idle_sleep_timeout`      | Integer| 0+                        | 0                  | Duration of user inactivity before entering sleep (seconds)  |
-| `keyboard_device`         | String | Valid path                | "/dev/input/event4"| Input device path (multiple allowed)                         |
-| `keypress_duration`       | Integer| 10-5000                   | 100                | Animation duration after keypress (ms)                      |
-| `mirror_x`                | Boolean| 0 or 1                    | 0                  | Flip cat horizontally (mirror across Y axis)                 |
-| `mirror_y`                | Boolean| 0 or 1                    | 0                  | Flip cat vertically (mirror across X axis)                   |
-| `monitor`                 | String | Monitor name              | Auto-detect        | Monitor to display on (e.g., "eDP-1", "HDMI-A-1")           |
-| `overlay_height`          | Integer| 20-300                    | 50                 | Height of the entire overlay bar                            |
-| `overlay_opacity`         | Integer| 0-255                     | 150                | Background opacity (0=transparent)                           |
-| `overlay_position`        | String | "top" or "bottom"         | "top"              | Position of overlay on screen                                |
-| `sleep_begin`             | String | "00:00" - "23:59"         | "00:00"            | Begin of the sleeping phase                                  |
-| `sleep_end`               | String | "00:00" - "23:59"         | "00:00"            | End of the sleeping phase                                    |
-| `test_animation_duration` | Integer| 10-5000                   | 200                | Test animation duration (ms)                                 |
-| `test_animation_interval` | Integer| 0-3600                    | 0                  | Test animation interval (seconds, 0=disabled)                |
->>>>>>> 65c07d50
 
 ## 🔧 Usage
 
