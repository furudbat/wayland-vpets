--- conflicted
+++ resolved
@@ -1,11 +1,7 @@
 # Bongo Cat Wayland Overlay
 
 [![License: MIT](https://img.shields.io/badge/License-MIT-green.svg)](https://opensource.org/licenses/MIT)
-<<<<<<< HEAD
-[![Version](https://img.shields.io/badge/version-1.2.1-blue.svg)](https://github.com/saatvik333/wayland-bongocat/releases)
-=======
 [![Version](https://img.shields.io/badge/version-1.2.4-blue.svg)](https://github.com/saatvik333/wayland-bongocat/releases)
->>>>>>> d7da2639
 
 A delightful Wayland overlay that displays an animated bongo cat reacting to your keyboard input! Perfect for streamers, content creators, or anyone who wants to add some fun to their desktop.
 
@@ -14,13 +10,6 @@
 ## ✨ Features
 
 - **🎯 Real-time Animation** - Bongo cat reacts instantly to keyboard input
-<<<<<<< HEAD
-- **🔥 Hot-Reload Configuration** - Modify settings without restarting (v1.2.1)
-- **🔄 Dynamic Device Detection** - Automatically detects Bluetooth/USB keyboards (v1.2.1)
-- **⚡ Performance Optimized** - Adaptive monitoring and batch processing (v1.2.1)
-- **🖥️ Wayland Native** - Built specifically for Wayland compositors
-- **💾 Lightweight** - Minimal resource usage (~2MB RAM)
-=======
 - **🔥 Hot-Reload Configuration** - Modify settings without restarting (v1.2.0)
 - **🔄 Dynamic Device Detection** - Automatically detects Bluetooth/USB keyboards (v1.2.0)
 - **⚡ Performance Optimized** - Adaptive monitoring and batch processing (v1.2.0)
@@ -28,7 +17,6 @@
 - **🎮 Smart Fullscreen Detection** - Automatically hides during fullscreen applications (v1.2.3)
 - **🖥️ Multi-Monitor Support** - Choose which monitor to display on in multi-monitor setups (v1.2.4)
 - **💾 Lightweight** - Minimal resource usage (~7MB RAM)
->>>>>>> d7da2639
 - **🎛️ Multi-device Support** - Monitor multiple keyboards simultaneously
 - **🏗️ Cross-platform** - Works on x86_64 and ARM64
 
@@ -164,19 +152,6 @@
 # Debug
 enable_debug=1                   # Show debug messages
 ```
-
-<<<<<<< HEAD
-### Hot-Reload Features (v1.2.1)
-
-When running with `--watch-config`:
-
-- ✨ **Real-time updates** - Edit config file, see changes instantly
-- 🔄 **Dynamic devices** - Bluetooth keyboards auto-detected when connected
-- 🎛️ **Visual feedback** - Opacity, size, and position changes apply immediately
-- 🚫 **No restart needed** - Perfect for fine-tuning your setup
-
-=======
->>>>>>> d7da2639
 ### Configuration Reference
 
 | Setting                   | Type    | Range             | Default             | Description                                   |
@@ -190,10 +165,7 @@
 | `keypress_duration`       | Integer | 50-5000           | 100                 | Animation duration after keypress (ms)        |
 | `test_animation_interval` | Integer | 0-60              | 3                   | Test animation interval (seconds, 0=disabled) |
 | `keyboard_device`         | String  | Valid path        | `/dev/input/event4` | Input device path (multiple allowed)          |
-<<<<<<< HEAD
-=======
 | `monitor`                 | String  | Monitor name      | Auto-detect         | Monitor to display on (e.g., "eDP-1", "HDMI-A-1") |
->>>>>>> d7da2639
 | `enable_debug`            | Boolean | 0 or 1            | 0                   | Enable debug logging                          |
 
 ## 🔧 Usage
@@ -242,14 +214,6 @@
 - libwayland-client
 - wayland-protocols
 - wayland-scanner
-
-<<<<<<< HEAD
-**Optional:**
-
-- hyprctl (for automatic screen detection on Hyprland)
-
-=======
->>>>>>> d7da2639
 ### Build Process
 
 ```bash
@@ -282,11 +246,7 @@
 $ bongocat-find-devices
 
 ╔══════════════════════════════════════════════════════════════════╗
-<<<<<<< HEAD
-║ Wayland Bongo Cat - Input Device Discovery v1.2.1                ║
-=======
 ║ Wayland Bongo Cat - Input Device Discovery v1.2.4                ║
->>>>>>> d7da2639
 ╚══════════════════════════════════════════════════════════════════╝
 
 [SCAN] Scanning for input devices...
@@ -351,11 +311,7 @@
 - **Storage:** ~0.4MB executable size
 - **Compositor:** Wayland with layer shell protocol support
 
-<<<<<<< HEAD
-### Performance Metrics (v1.2.1)
-=======
 ### Performance Metrics (v1.2.4)
->>>>>>> d7da2639
 
 - **Input Latency:** <1ms with batch processing
 - **CPU Usage:** <1% on modern systems
@@ -365,11 +321,7 @@
 
 ### Tested Compositors
 
-<<<<<<< HEAD
-- ✅ **Hyprland** - Full support with screen detection
-=======
 - ✅ **Hyprland** - Full support
->>>>>>> d7da2639
 - ✅ **Sway** - Full support
 - ✅ **Wayfire** - Compatible
 - ✅ **KDE Wayland** - Compatiable
@@ -424,8 +376,6 @@
 
 **Tested compositors:** Hyprland, Sway, Wayfire
 
-<<<<<<< HEAD
-=======
 </details>
 
 <details>
@@ -458,8 +408,6 @@
 - If monitor name is wrong, bongocat falls back to first available monitor
 - Monitor names are case-sensitive
 - Remove or comment out `monitor=` line to use auto-detection
-
->>>>>>> d7da2639
 </details>
 
 <details>
@@ -499,22 +447,12 @@
 └── nix/               # NixOS integration
 ```
 
-<<<<<<< HEAD
-### Key Features (v1.2.1)
-
-- **Hot-reload system** using inotify file monitoring
-- **Dynamic device detection** with adaptive intervals
-- **Batch event processing** for improved performance
-- **Thread-safe configuration** management
-- **Optimized I/O** with larger buffers
-=======
 ### Key Features (v1.2.4)
 
 - **Screen Detection** -> Automatic screen width/orientation detection
 - **Fullscreen Detection** -> Smart hiding during fullscreen applications
 - **Enhanced Artwork** -> Custom-drawn animations with improved visual quality
 - **Multi-Monitor Support** -> Choose specific monitor for display in multi-monitor setups
->>>>>>> d7da2639
 
 ## 🤝 Contributing
 
@@ -549,8 +487,4 @@
 
 ---
 
-<<<<<<< HEAD
-**₍^. .^₎ Wayland Bongo Cat Overlay v1.2.1** - Making desktops more delightful, one keystroke at a time!
-=======
-**₍^. .^₎ Wayland Bongo Cat Overlay v1.2.4** - Making desktops more delightful, one keystroke at a time!
->>>>>>> d7da2639
+**₍^. .^₎ Wayland Bongo Cat Overlay v1.2.4** - Making desktops more delightful, one keystroke at a time!