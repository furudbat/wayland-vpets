--- conflicted
+++ resolved
@@ -48,25 +48,15 @@
 padding_y=0
 
 # Animation settings
-<<<<<<< HEAD
-# idle_frame: Which frame to use when idle (0, 1, or 2)
-# Options for bongocat: 0 = both paws up, 1 = left paw down, 2 = right paw down
+# idle_frame: Which frame to use when idle (0, 1, 2, 3)
+# Options for bongocat: 0 = both paws up, 1 = left paw down, 2 = right paw down, 3 = both paw down
 # Options for dm: 0 = idle 1, 1 = idle 2
 # Options for MS Agent: 0 = idle 1, 1 = idle 2
 idle_frame=0
 
 # Sleep Mode settings
-# enable_scheduled_sleep: When set to 1, the system will pause animations and display the sleep screen
-# Requires both sleep_start_time and sleep_end_time to be defined
-=======
-# idle_frame: Which frame to use when idle (0, 1, 2, 3)
-# 0 = both paws up, 1 = left paw down, 2 = right paw down, 3 = both paw down
-idle_frame=0
-
-# Sleep Mode settings
 # enable_scheduled_sleep: When on, animations will be paused and show sleep frame (0 = off, 1 = on)
 # Requires both sleep_begin and sleep_end to be defined
->>>>>>> 5f1343f0
 enable_scheduled_sleep=0
 # Start time for scheduled sleep mode (24-hour format: hh:mm)
 sleep_begin=21:00
@@ -74,19 +64,13 @@
 sleep_end=06:00
 
 # Duration of user inactivity before entering sleep mode (in seconds)
-<<<<<<< HEAD
-# Set to 0 to disable idle-based sleep.
+# Set to 0 to disable idle-based sleep
 idle_sleep_timeout=0
 
 # Happy Animation
 # happy_kpm: Minimum keystrokes per minute (KPM) required to trigger the happy animation (0 = disabled)
 happy_kpm=400
 
-=======
-# Set to 0 to disable idle-based sleep
-idle_sleep_timeout=0
-
->>>>>>> 5f1343f0
 # Animation timing (in milliseconds)
 # keypress_duration: How long to show animation after keypress
 keypress_duration=100
