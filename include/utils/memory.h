#ifndef BONGOCAT_MEMORY_H
#define BONGOCAT_MEMORY_H

<<<<<<< HEAD
#include "./time.h"
=======
>>>>>>> 19fb1570
#include "utils/error.h"
#include <stdatomic.h>
#include <cassert>
#include <cstring>
#if defined(__GNUC__) || defined(__GNUG__)
#include <type_traits>
#endif

namespace bongocat {
    // Memory pool for efficient allocation
    struct memory_pool_t {
        void *data{nullptr};
        size_t size{0};
        size_t used{0};
        size_t alignment{0};
    };

    // Safe memory allocation functions
    void* malloc(size_t size);
    void* calloc(size_t count, size_t size);
    void* realloc(void *ptr, size_t size);
    void free(void *ptr);

<<<<<<< HEAD
    // Memory pool functions
    [[nodiscard]] memory_pool_t* memory_pool_create(size_t size, size_t alignment);
    void* memory_pool_alloc(memory_pool_t& pool, size_t size);
    void memory_pool_reset(memory_pool_t& pool);
    void memory_pool_destroy(memory_pool_t& pool);

#if !defined(BONGOCAT_DISABLE_MEMORY_STATISTICS) || defined(BONGOCAT_ENABLE_MEMORY_STATISTICS)
    // Memory statistics
    struct memory_stats_t {
        atomic_size_t total_allocated;
        atomic_size_t current_allocated;
        atomic_size_t peak_allocated;
        atomic_size_t allocation_count;
        atomic_size_t free_count;
    };

    void memory_get_stats(memory_stats_t& stats);
#endif
    void memory_print_stats();

    // Memory leak detection (debug builds)
#ifndef NDEBUG
#define BONGOCAT_MALLOC(size) ::bongocat::malloc_debug(size, __FILE__, __LINE__)
#define BONGOCAT_FREE(ptr) ::bongocat::free_debug(ptr, __FILE__, __LINE__)
    void* malloc_debug(size_t size, const char *file, int line);
    void free_debug(void *ptr, const char *file, int line);
    void memory_leak_check();
#else
#define BONGOCAT_MALLOC(size) ::bongocat::malloc(size)
#define BONGOCAT_FREE(ptr) ::bongocat::free(ptr)
#endif

#define BONGOCAT_SAFE_FREE(ptr) \
    { \
        if (ptr) { \
            BONGOCAT_FREE(ptr); \
            (ptr) = NULL; \
        } \
    }

    template <typename T, std::size_t N>
    constexpr std::size_t LEN_ARRAY(const T (&)[N]) noexcept {
        return N;
    }


    template <typename T>
    struct is_trivially_copyable {
#if defined(__clang__)
        inline static constexpr bool value = __is_trivially_copyable(T);
#elif defined(__GNUC__) || defined(__GNUG__)
        inline static constexpr bool value = __is_trivially_copyable(T);
#elif defined(_MSC_VER)
        inline static constexpr bool value = __is_trivially_copyable(T);
#else
        inline static constexpr bool value = false;
#endif
    };

    template <typename T>
    struct is_trivially_destructible {
#if defined(__clang__)
        inline static constexpr bool value = __is_trivially_destructible(T);
#elif defined(__GNUC__) || defined(__GNUG__)
        // GCC requires `typename T` to be fully resolved
        //static constexpr bool value = __is_trivially_destructible(T);
        /// @FIXME: expected nested-name-specifier before »T« [-Wtemplate-body]
        /// Fallback: use STL
        inline static constexpr bool value = std::is_trivially_destructible_v<T>;
#elif defined(_MSC_VER)
        inline static constexpr bool value = __is_trivially_destructible(T);
#else
        inline static constexpr bool value = false;
#endif
    };

    template<typename T>
    struct AllocatedMemory;
    template<typename T>
    void release_allocated_memory(AllocatedMemory<T>& memory) noexcept;

    template<typename T>
    struct AllocatedMemory {
        T* ptr{nullptr};
        size_t _size_bytes{0};

        constexpr AllocatedMemory() = default;
        ~AllocatedMemory() noexcept {
            release_allocated_memory(*this);
        }

        explicit AllocatedMemory(decltype(nullptr)) noexcept {}
        AllocatedMemory& operator=(decltype(nullptr)) noexcept {
            release_allocated_memory(*this);
            return *this;
        }

        AllocatedMemory(const AllocatedMemory& other)
            : _size_bytes(other._size_bytes)
        {
            _size_bytes = sizeof(T);
            if (other.ptr != nullptr && _size_bytes > 0) {
                ptr = static_cast<T*>(BONGOCAT_MALLOC(_size_bytes));
                if (ptr != nullptr) {
                    if constexpr (is_trivially_copyable<T>::value) {
                        memcpy(ptr, other.ptr, _size_bytes);
                    } else {
                        new (ptr) T(*other.ptr);
                    }
                } else {
                    _size_bytes = 0;
                    ptr = nullptr;
                    BONGOCAT_LOG_ERROR("memory allocation failed");
                }
            } else {
                _size_bytes = 0;
            }
        }
        AllocatedMemory& operator=(const AllocatedMemory& other) {
            if (this != &other) {
                release_allocated_memory(*this);
                _size_bytes = sizeof(T);
                if (other.ptr != nullptr && _size_bytes > 0) {
                    ptr = static_cast<T*>(BONGOCAT_MALLOC(_size_bytes));
                    if (ptr) {
                        if constexpr (is_trivially_copyable<T>::value) {
                            memcpy(ptr, other.ptr, _size_bytes);
                        } else {
                            new (ptr) T(*other.ptr);
                        }
                    } else {
                        _size_bytes = 0;
                        ptr = nullptr;
                        BONGOCAT_LOG_ERROR("memory allocation failed");
                    }
                } else {
                    _size_bytes = 0;
                }
            }
            return *this;
        }

        AllocatedMemory(AllocatedMemory&& other) noexcept
            : ptr(other.ptr), _size_bytes(other._size_bytes)
        {
            other.ptr = nullptr;
            other._size_bytes = 0;
        }
        AllocatedMemory& operator=(AllocatedMemory&& other) noexcept {
            if (this != &other) {
                release_allocated_memory(*this);
                ptr = other.ptr;
                _size_bytes = other._size_bytes;
                other.ptr = nullptr;
                other._size_bytes = 0;
            }
            return *this;
        }

        constexpr operator bool() const noexcept {
            return ptr != nullptr;
        }

        T& operator*() {
            assert(ptr);
            return *ptr;
        }
        constexpr const T& operator*() const {
            assert(ptr);
            return *ptr;
        }
        T* operator->() {
            assert(ptr);
            return ptr;
        }
        constexpr const T* operator->() const {
            assert(ptr);
            return ptr;
        }
        explicit operator T*() noexcept {
            return ptr;
        }
        constexpr explicit operator const T*() const noexcept {
            return ptr;
        }

        constexpr bool operator==(decltype(nullptr)) const noexcept {
            return ptr == nullptr;
        }
        constexpr bool operator!=(decltype(nullptr)) const noexcept {
            return ptr != nullptr;
        }
    };
    template<typename T>
    void release_allocated_memory(AllocatedMemory<T>& memory) noexcept {
        if (memory.ptr != nullptr) {
            if constexpr (!is_trivially_destructible<T>::value) {
                memory.ptr->~T();
            }
            BONGOCAT_SAFE_FREE(memory.ptr);
            memory.ptr = nullptr;
            memory._size_bytes = 0;
        }
    }
    template <typename T>
    [[nodiscard]] inline static AllocatedMemory<T> make_null_memory() noexcept {
        return AllocatedMemory<T>();
    }
    template <typename T>
    [[nodiscard]] inline static AllocatedMemory<T> make_allocated_memory() {
        AllocatedMemory<T> ret;
        ret._size_bytes = sizeof(T);
        if (ret._size_bytes > 0) {
            ret.ptr = static_cast<T*>(BONGOCAT_MALLOC(ret._size_bytes));
            if (ret.ptr != nullptr) {
                // default ctor
                new (ret.ptr) T();
                return ret;
            } else {
                BONGOCAT_LOG_ERROR("memory allocation failed");
            }
        }
        ret._size_bytes = 0;
        ret.ptr = nullptr;
        return ret;
    }


    template<typename T>
    struct AllocatedArray;
    template<typename T>
    void release_allocated_array(AllocatedArray<T>& memory) noexcept;

    template <typename T>
    struct AllocatedArray {
        T* data{nullptr};
        size_t count{0};
        size_t _size_bytes{0};

        constexpr AllocatedArray() = default;
        ~AllocatedArray() noexcept {
            release_allocated_array(*this);
        }

        explicit AllocatedArray(decltype(nullptr)) noexcept {}
        AllocatedArray& operator=(decltype(nullptr)) noexcept {
            release_allocated_array(*this);
            return *this;
        }

        explicit AllocatedArray(size_t p_count)
            : count(p_count), _size_bytes(sizeof(T) * count)
        {
            if (_size_bytes > 0) {
                data = static_cast<T*>(BONGOCAT_MALLOC(_size_bytes));
                if (data) {
                    return;
                } else {
                    BONGOCAT_LOG_ERROR("malloc array failed: %zu bytes", _size_bytes);
                }
            }
            count = 0;
            _size_bytes = 0;
        }

        AllocatedArray(const AllocatedArray& other)
            : count(other.count), _size_bytes(other._size_bytes)
        {
            if (other.data && _size_bytes > 0) {
                data = static_cast<T*>(BONGOCAT_MALLOC(_size_bytes));
                if (data) {
                    if constexpr (is_trivially_copyable<T>::value) {
                        memcpy(data, other.data, _size_bytes);
                    } else {
                        for (size_t i = 0; i < other.count; i++) {
                            *data[i] = *other.data[i];
                        }
                    }
                    return;
                } else {
                    BONGOCAT_LOG_ERROR("file mmap failed in copy constructor");
                }
            }

            count = 0;
            _size_bytes = 0;
            data = nullptr;
        }
        AllocatedArray& operator=(const AllocatedArray& other) {
            if (this != &other) {
                release_allocated_array(*this);
                count = other.count;
                _size_bytes = other._size_bytes;
                if (other.data && _size_bytes > 0) {
                    data = static_cast<T*>(BONGOCAT_MALLOC(_size_bytes));
                    if (data) {
                        if constexpr (is_trivially_copyable<T>::value) {
                            memcpy(data, other.data, _size_bytes);
                        } else {
                            for (size_t i = 0; i < other.count; i++) {
                                *data[i] = *other.data[i];
                            }
                        }
                        return *this;
                    } else {
                        BONGOCAT_LOG_ERROR("mmap buffer failed in copy assignment");
                    }
                }

                count = 0;
                _size_bytes = 0;
                data = nullptr;
            }
            return *this;
        }

        AllocatedArray(AllocatedArray&& other) noexcept
            : data(other.data), count(other.count), _size_bytes(other._size_bytes)
        {
            other.data = nullptr;
            other.count = 0;
            other._size_bytes = 0;
        }
        AllocatedArray& operator=(AllocatedArray&& other) noexcept {
            if (this != &other) {
                release_allocated_array(*this);
                data = other.data;
                count = other.count;
                _size_bytes = other._size_bytes;
                other.data = nullptr;
                other.count = 0;
                other._size_bytes = 0;
            }
            return *this;
        }

        T& operator[](size_t index) {
            assert(index < count);
            return data[index];
        }
        constexpr const T& operator[](size_t index) const {
            assert(index < count);
            return data[index];
        }

        constexpr explicit operator bool() const noexcept {
            return data != nullptr;
        }

        constexpr bool operator==(decltype(nullptr)) const noexcept {
            return data == nullptr;
        }
        constexpr bool operator!=(decltype(nullptr)) const noexcept {
            return data != nullptr;
        }
    };
    template <typename T>
    void release_allocated_array(AllocatedArray<T>& memory) noexcept {
        if (memory.data != nullptr) {
            if constexpr (!is_trivially_destructible<T>::value) {
                for (size_t i = 0; i < memory.count; i++) {
                    memory.data[i].~T();
                }
            }
            BONGOCAT_SAFE_FREE(memory.data);
            memory.data = nullptr;
            memory.count = 0;
            memory._size_bytes = 0;
        }
    }

    template <typename T>
    [[nodiscard]] inline static AllocatedArray<T> make_unallocated_array() noexcept {
        return AllocatedArray<T>();
    }
    template <typename T>
    [[nodiscard]] inline static AllocatedArray<T> make_allocated_array_uninitialized(size_t count) {
        return count > 0 ? AllocatedArray<T>(count) : AllocatedArray<T>();
    }
    template <typename T>
    [[nodiscard]] inline static AllocatedArray<T> make_allocated_array(size_t count) {
        auto ret= count > 0 ? AllocatedArray<T>(count) : AllocatedArray<T>();
        for (size_t i = 0;i < ret.count;i++) {
            new (&ret.data[i]) T();
        }
        return ret;
    }
    template <typename T>
    [[nodiscard]] inline static AllocatedArray<T> make_allocated_array_with_value(size_t count, const T& value) {
        auto ret= count > 0 ? AllocatedArray<T>(count) : AllocatedArray<T>();
        for (size_t i = 0;i < ret.count;i++) {
            ret.data[i] = value;
        }
        return ret;
    }

    // remove_reference implementation (no STL)
    template <typename T> struct remove_reference      { typedef T type; };
    template <typename T> struct remove_reference<T&>  { typedef T type; };
    template <typename T> struct remove_reference<T&&> { typedef T type; };

    // move implementation (no STL)
    template <typename T>
    inline typename remove_reference<T>::type&& move(T&& t) {
        typedef typename remove_reference<T>::type U;
        return static_cast<U&&>(t);
    }
}

#endif // BONGOCAT_MEMORY_H
=======
#include <stdint.h>
#include <stdlib.h>

// =============================================================================
// C23 MODERN FEATURES
// =============================================================================

// Nodiscard attribute for functions that return values that must be used
#if __STDC_VERSION__ >= 202311L
#  define BONGOCAT_NODISCARD [[nodiscard]]
#else
#  define BONGOCAT_NODISCARD __attribute__((warn_unused_result))
#endif

// Null pointer (C23 nullptr or fallback)
#if __STDC_VERSION__ >= 202311L
#  define BONGOCAT_NULLPTR nullptr
#else
#  define BONGOCAT_NULLPTR NULL
#endif

// =============================================================================
// RAII CLEANUP MACROS
// =============================================================================

// Cleanup function for auto-freeing malloc'd memory
static inline void bongocat_auto_free_impl(void *ptr) {
  void **p = (void **)ptr;
  if (*p) {
    free(*p);
    *p = BONGOCAT_NULLPTR;
  }
}

// Auto-free heap allocations when variable goes out of scope
#define BONGOCAT_AUTO_FREE __attribute__((cleanup(bongocat_auto_free_impl)))

// Safe free macro that nullifies pointer after freeing
#define BONGOCAT_SAFE_FREE(ptr)     \
  do {                              \
    if ((ptr)) {                    \
      bongocat_free((void *)(ptr)); \
      (ptr) = BONGOCAT_NULLPTR;     \
    }                               \
  } while (0)

// Forward declaration for pool cleanup
struct memory_pool;
static inline void bongocat_auto_pool_impl(struct memory_pool **pool);

// Auto-destroy memory pool when variable goes out of scope
#define BONGOCAT_AUTO_POOL __attribute__((cleanup(bongocat_auto_pool_impl)))

// =============================================================================
// MEMORY POOL
// =============================================================================

typedef struct memory_pool {
  void *data;
  size_t size;
  size_t used;
  size_t alignment;
} memory_pool_t;

// =============================================================================
// MEMORY ALLOCATION FUNCTIONS
// =============================================================================

// All allocation functions are nodiscard - caller must handle the result
BONGOCAT_NODISCARD void *bongocat_malloc(size_t size);
BONGOCAT_NODISCARD void *bongocat_calloc(size_t count, size_t size);
BONGOCAT_NODISCARD void *bongocat_realloc(void *ptr, size_t size);
void bongocat_free(void *ptr);

// =============================================================================
// MEMORY POOL FUNCTIONS
// =============================================================================

BONGOCAT_NODISCARD memory_pool_t *memory_pool_create(size_t size,
                                                     size_t alignment);
BONGOCAT_NODISCARD void *memory_pool_alloc(memory_pool_t *pool, size_t size);
void memory_pool_reset(memory_pool_t *pool);
void memory_pool_destroy(memory_pool_t *pool);

// Cleanup implementation for auto pool (must be after memory_pool_t definition)
static inline void bongocat_auto_pool_impl(memory_pool_t **pool) {
  if (*pool) {
    memory_pool_destroy(*pool);
    *pool = BONGOCAT_NULLPTR;
  }
}

// =============================================================================
// MEMORY STATISTICS
// =============================================================================

typedef struct {
  size_t total_allocated;
  size_t current_allocated;
  size_t peak_allocated;
  size_t allocation_count;
  size_t free_count;
} memory_stats_t;

void memory_get_stats(memory_stats_t *stats);
void memory_print_stats(void);

// =============================================================================
// DEBUG BUILD FEATURES
// =============================================================================

#ifdef DEBUG
#  define BONGOCAT_MALLOC(size) bongocat_malloc_debug(size, __FILE__, __LINE__)
#  define BONGOCAT_FREE(ptr)    bongocat_free_debug(ptr, __FILE__, __LINE__)
BONGOCAT_NODISCARD void *bongocat_malloc_debug(size_t size, const char *file,
                                               int line);
void bongocat_free_debug(void *ptr, const char *file, int line);
void memory_leak_check(void);
#else
#  define BONGOCAT_MALLOC(size) bongocat_malloc(size)
#  define BONGOCAT_FREE(ptr)    bongocat_free(ptr)
#endif

#endif  // MEMORY_H
>>>>>>> 19fb1570
<|MERGE_RESOLUTION|>--- conflicted
+++ resolved
@@ -1,10 +1,7 @@
 #ifndef BONGOCAT_MEMORY_H
 #define BONGOCAT_MEMORY_H
 
-<<<<<<< HEAD
 #include "./time.h"
-=======
->>>>>>> 19fb1570
 #include "utils/error.h"
 #include <stdatomic.h>
 #include <cassert>
@@ -14,6 +11,11 @@
 #endif
 
 namespace bongocat {
+
+// =============================================================================
+// MEMORY POOL
+// =============================================================================
+
     // Memory pool for efficient allocation
     struct memory_pool_t {
         void *data{nullptr};
@@ -22,18 +24,29 @@
         size_t alignment{0};
     };
 
+// =============================================================================
+// MEMORY ALLOCATION FUNCTIONS
+// =============================================================================
+
     // Safe memory allocation functions
-    void* malloc(size_t size);
-    void* calloc(size_t count, size_t size);
-    void* realloc(void *ptr, size_t size);
+    BONGOCAT_NODISCARD void* malloc(size_t size);
+    BONGOCAT_NODISCARD void* calloc(size_t count, size_t size);
+    BONGOCAT_NODISCARD void* realloc(void *ptr, size_t size);
     void free(void *ptr);
 
-<<<<<<< HEAD
+// =============================================================================
+// MEMORY POOL FUNCTIONS
+// =============================================================================
+
     // Memory pool functions
-    [[nodiscard]] memory_pool_t* memory_pool_create(size_t size, size_t alignment);
-    void* memory_pool_alloc(memory_pool_t& pool, size_t size);
+    BONGOCAT_NODISCARD memory_pool_t* memory_pool_create(size_t size, size_t alignment);
+    BONGOCAT_NODISCARD void* memory_pool_alloc(memory_pool_t& pool, size_t size);
     void memory_pool_reset(memory_pool_t& pool);
     void memory_pool_destroy(memory_pool_t& pool);
+
+// =============================================================================
+// MEMORY STATISTICS
+// =============================================================================
 
 #if !defined(BONGOCAT_DISABLE_MEMORY_STATISTICS) || defined(BONGOCAT_ENABLE_MEMORY_STATISTICS)
     // Memory statistics
@@ -48,6 +61,10 @@
     void memory_get_stats(memory_stats_t& stats);
 #endif
     void memory_print_stats();
+
+// =============================================================================
+// DEBUG BUILD FEATURES
+// =============================================================================
 
     // Memory leak detection (debug builds)
 #ifndef NDEBUG
@@ -61,19 +78,49 @@
 #define BONGOCAT_FREE(ptr) ::bongocat::free(ptr)
 #endif
 
+// =============================================================================
+// RAII CLEANUP MACROS
+// =============================================================================
+
+  // Cleanup function for auto-freeing malloc'd memory
+  /*
+  inline void auto_free_impl(void *ptr) {
+    void **p = static_cast<void **>(ptr);
+    if (*p) {
+      free(*p);
+      *p = BONGOCAT_NULLPTR;
+    }
+  }
+  */
+
+// Auto-free heap allocations when variable goes out of scope
+//#define BONGOCAT_AUTO_FREE __attribute__((cleanup(bongocat::auto_free_impl)))
+
 #define BONGOCAT_SAFE_FREE(ptr) \
-    { \
-        if (ptr) { \
-            BONGOCAT_FREE(ptr); \
-            (ptr) = NULL; \
-        } \
-    }
+    do {                                            \
+        if (ptr) {                                  \
+            free(reinterpret_cast<void *>(ptr));    \
+            (ptr) = BONGOCAT_NULLPTR;               \
+        }                                           \
+    } while (0)
 
     template <typename T, std::size_t N>
     constexpr std::size_t LEN_ARRAY(const T (&)[N]) noexcept {
         return N;
     }
 
+    // Cleanup implementation for auto pool (must be after memory_pool_t definition)
+    /*
+    inline void bongocat_auto_pool_impl(struct memory_pool **pool) {
+      if (*pool) {
+        memory_pool_destroy(*pool);
+        *pool = BONGOCAT_NULLPTR;
+      }
+    }
+    */
+
+    // Auto-destroy memory pool when variable goes out of scope
+    //#define BONGOCAT_AUTO_POOL __attribute__((cleanup(bongocat::auto_pool_impl)))
 
     template <typename T>
     struct is_trivially_copyable {
@@ -104,6 +151,10 @@
         inline static constexpr bool value = false;
 #endif
     };
+
+// =============================================================================
+// RAII CLEANUP
+// =============================================================================
 
     template<typename T>
     struct AllocatedMemory;
@@ -234,11 +285,11 @@
         }
     }
     template <typename T>
-    [[nodiscard]] inline static AllocatedMemory<T> make_null_memory() noexcept {
+    BONGOCAT_NODISCARD inline static AllocatedMemory<T> make_null_memory() noexcept {
         return AllocatedMemory<T>();
     }
     template <typename T>
-    [[nodiscard]] inline static AllocatedMemory<T> make_allocated_memory() {
+    BONGOCAT_NODISCARD inline static AllocatedMemory<T> make_allocated_memory() {
         AllocatedMemory<T> ret;
         ret._size_bytes = sizeof(T);
         if (ret._size_bytes > 0) {
@@ -401,15 +452,15 @@
     }
 
     template <typename T>
-    [[nodiscard]] inline static AllocatedArray<T> make_unallocated_array() noexcept {
+    BONGOCAT_NODISCARD inline static AllocatedArray<T> make_unallocated_array() noexcept {
         return AllocatedArray<T>();
     }
     template <typename T>
-    [[nodiscard]] inline static AllocatedArray<T> make_allocated_array_uninitialized(size_t count) {
+    BONGOCAT_NODISCARD inline static AllocatedArray<T> make_allocated_array_uninitialized(size_t count) {
         return count > 0 ? AllocatedArray<T>(count) : AllocatedArray<T>();
     }
     template <typename T>
-    [[nodiscard]] inline static AllocatedArray<T> make_allocated_array(size_t count) {
+    BONGOCAT_NODISCARD inline static AllocatedArray<T> make_allocated_array(size_t count) {
         auto ret= count > 0 ? AllocatedArray<T>(count) : AllocatedArray<T>();
         for (size_t i = 0;i < ret.count;i++) {
             new (&ret.data[i]) T();
@@ -417,7 +468,7 @@
         return ret;
     }
     template <typename T>
-    [[nodiscard]] inline static AllocatedArray<T> make_allocated_array_with_value(size_t count, const T& value) {
+    BONGOCAT_NODISCARD inline static AllocatedArray<T> make_allocated_array_with_value(size_t count, const T& value) {
         auto ret= count > 0 ? AllocatedArray<T>(count) : AllocatedArray<T>();
         for (size_t i = 0;i < ret.count;i++) {
             ret.data[i] = value;
@@ -438,130 +489,4 @@
     }
 }
 
-#endif // BONGOCAT_MEMORY_H
-=======
-#include <stdint.h>
-#include <stdlib.h>
-
-// =============================================================================
-// C23 MODERN FEATURES
-// =============================================================================
-
-// Nodiscard attribute for functions that return values that must be used
-#if __STDC_VERSION__ >= 202311L
-#  define BONGOCAT_NODISCARD [[nodiscard]]
-#else
-#  define BONGOCAT_NODISCARD __attribute__((warn_unused_result))
-#endif
-
-// Null pointer (C23 nullptr or fallback)
-#if __STDC_VERSION__ >= 202311L
-#  define BONGOCAT_NULLPTR nullptr
-#else
-#  define BONGOCAT_NULLPTR NULL
-#endif
-
-// =============================================================================
-// RAII CLEANUP MACROS
-// =============================================================================
-
-// Cleanup function for auto-freeing malloc'd memory
-static inline void bongocat_auto_free_impl(void *ptr) {
-  void **p = (void **)ptr;
-  if (*p) {
-    free(*p);
-    *p = BONGOCAT_NULLPTR;
-  }
-}
-
-// Auto-free heap allocations when variable goes out of scope
-#define BONGOCAT_AUTO_FREE __attribute__((cleanup(bongocat_auto_free_impl)))
-
-// Safe free macro that nullifies pointer after freeing
-#define BONGOCAT_SAFE_FREE(ptr)     \
-  do {                              \
-    if ((ptr)) {                    \
-      bongocat_free((void *)(ptr)); \
-      (ptr) = BONGOCAT_NULLPTR;     \
-    }                               \
-  } while (0)
-
-// Forward declaration for pool cleanup
-struct memory_pool;
-static inline void bongocat_auto_pool_impl(struct memory_pool **pool);
-
-// Auto-destroy memory pool when variable goes out of scope
-#define BONGOCAT_AUTO_POOL __attribute__((cleanup(bongocat_auto_pool_impl)))
-
-// =============================================================================
-// MEMORY POOL
-// =============================================================================
-
-typedef struct memory_pool {
-  void *data;
-  size_t size;
-  size_t used;
-  size_t alignment;
-} memory_pool_t;
-
-// =============================================================================
-// MEMORY ALLOCATION FUNCTIONS
-// =============================================================================
-
-// All allocation functions are nodiscard - caller must handle the result
-BONGOCAT_NODISCARD void *bongocat_malloc(size_t size);
-BONGOCAT_NODISCARD void *bongocat_calloc(size_t count, size_t size);
-BONGOCAT_NODISCARD void *bongocat_realloc(void *ptr, size_t size);
-void bongocat_free(void *ptr);
-
-// =============================================================================
-// MEMORY POOL FUNCTIONS
-// =============================================================================
-
-BONGOCAT_NODISCARD memory_pool_t *memory_pool_create(size_t size,
-                                                     size_t alignment);
-BONGOCAT_NODISCARD void *memory_pool_alloc(memory_pool_t *pool, size_t size);
-void memory_pool_reset(memory_pool_t *pool);
-void memory_pool_destroy(memory_pool_t *pool);
-
-// Cleanup implementation for auto pool (must be after memory_pool_t definition)
-static inline void bongocat_auto_pool_impl(memory_pool_t **pool) {
-  if (*pool) {
-    memory_pool_destroy(*pool);
-    *pool = BONGOCAT_NULLPTR;
-  }
-}
-
-// =============================================================================
-// MEMORY STATISTICS
-// =============================================================================
-
-typedef struct {
-  size_t total_allocated;
-  size_t current_allocated;
-  size_t peak_allocated;
-  size_t allocation_count;
-  size_t free_count;
-} memory_stats_t;
-
-void memory_get_stats(memory_stats_t *stats);
-void memory_print_stats(void);
-
-// =============================================================================
-// DEBUG BUILD FEATURES
-// =============================================================================
-
-#ifdef DEBUG
-#  define BONGOCAT_MALLOC(size) bongocat_malloc_debug(size, __FILE__, __LINE__)
-#  define BONGOCAT_FREE(ptr)    bongocat_free_debug(ptr, __FILE__, __LINE__)
-BONGOCAT_NODISCARD void *bongocat_malloc_debug(size_t size, const char *file,
-                                               int line);
-void bongocat_free_debug(void *ptr, const char *file, int line);
-void memory_leak_check(void);
-#else
-#  define BONGOCAT_MALLOC(size) bongocat_malloc(size)
-#  define BONGOCAT_FREE(ptr)    bongocat_free(ptr)
-#endif
-
-#endif  // MEMORY_H
->>>>>>> 19fb1570
+#endif // BONGOCAT_MEMORY_H