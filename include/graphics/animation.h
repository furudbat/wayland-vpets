#ifndef BONGOCAT_ANIMATION_H
#define BONGOCAT_ANIMATION_H

#include "config/config.h"
#include "core/bongocat.h"
#include "utils/error.h"
#include "platform/input_context.h"
#include "platform/update_context.h"
#include "animation_context.h"
#include "global_animation_session.h"

<<<<<<< HEAD
namespace bongocat::animation {
    enum class trigger_animation_cause_mask_t : uint64_t {
        NONE = 0,
        Init = (1u << 0),
        KeyPress = (1u << 1),
        IdleUpdate = (1u << 2),
        CpuUpdate = (1u << 3),
        UpdateConfig = (1u << 4),
        Timeout = (1u << 5),
    };

    [[nodiscard]] created_result_t<AllocatedMemory<animation_session_t>> create(const config::config_t& config);
    [[nodiscard]] bongocat_error_t start(animation_session_t& ctx, platform::input::input_context_t& input, platform::update::update_context_t& upd, const config::config_t& config, platform::CondVariable& configs_reloaded_cond, atomic_uint64_t& config_generation);
    void trigger(animation_session_t& ctx, trigger_animation_cause_mask_t cause);
    void trigger_update_config(animation_session_t& ctx, const config::config_t& config, uint64_t config_generation);
    void update_config(animation_context_t& ctx, const config::config_t& config, uint64_t new_gen);
    created_result_t<animation_t*> hot_load_animation(animation_context_t& ctx);
    [[nodiscard]] animation_t& get_current_animation(animation_context_t& ctx);

    namespace details {
        created_result_t<custom_sprite_sheet_t> anim_load_custom_animation(animation_context_t& ctx, const config::config_t& config);
    }
}

#endif // BONGOCAT_ANIMATION_H
=======
#include <pthread.h>
#include <stdint.h>

// =============================================================================
// ANIMATION STATE
// =============================================================================

// Frame images and dimensions
extern unsigned char *anim_imgs[NUM_FRAMES];
extern int anim_width[NUM_FRAMES];
extern int anim_height[NUM_FRAMES];

// Current frame and synchronization
extern int anim_index;
extern pthread_mutex_t anim_lock;

// =============================================================================
// ANIMATION LIFECYCLE
// =============================================================================

// Initialize animation system - must be checked
BONGOCAT_NODISCARD bongocat_error_t animation_init(config_t *config);

// Start animation thread - must be checked
BONGOCAT_NODISCARD bongocat_error_t animation_start(void);

// Cleanup animation resources
void animation_cleanup(void);

// Trigger key press animation
void animation_trigger(void);

// =============================================================================
// RENDERING UTILITIES
// =============================================================================

// Blit scaled image to destination buffer
void blit_image_scaled(uint8_t *dest, int dest_w, int dest_h,
                       unsigned char *src, int src_w, int src_h, int offset_x,
                       int offset_y, int target_w, int target_h);

// Draw filled rectangle
void draw_rect(uint8_t *dest, int width, int height, int x, int y, int w, int h,
               uint8_t r, uint8_t g, uint8_t b, uint8_t a);

#endif  // ANIMATION_H
>>>>>>> 19fb1570
<|MERGE_RESOLUTION|>--- conflicted
+++ resolved
@@ -2,84 +2,44 @@
 #define BONGOCAT_ANIMATION_H
 
 #include "config/config.h"
-#include "core/bongocat.h"
 #include "utils/error.h"
 #include "platform/input_context.h"
 #include "platform/update_context.h"
 #include "animation_context.h"
 #include "global_animation_session.h"
 
-<<<<<<< HEAD
 namespace bongocat::animation {
     enum class trigger_animation_cause_mask_t : uint64_t {
         NONE = 0,
-        Init = (1u << 0),
-        KeyPress = (1u << 1),
-        IdleUpdate = (1u << 2),
-        CpuUpdate = (1u << 3),
-        UpdateConfig = (1u << 4),
-        Timeout = (1u << 5),
+        Init = (1U << 0),
+        KeyPress = (1U << 1),
+        IdleUpdate = (1U << 2),
+        CpuUpdate = (1U << 3),
+        UpdateConfig = (1U << 4),
+        Timeout = (1U << 5),
     };
 
-    [[nodiscard]] created_result_t<AllocatedMemory<animation_session_t>> create(const config::config_t& config);
-    [[nodiscard]] bongocat_error_t start(animation_session_t& ctx, platform::input::input_context_t& input, platform::update::update_context_t& upd, const config::config_t& config, platform::CondVariable& configs_reloaded_cond, atomic_uint64_t& config_generation);
+// =============================================================================
+// ANIMATION LIFECYCLE
+// =============================================================================
+
+    // Initialize animation system - must be checked
+    BONGOCAT_NODISCARD created_result_t<AllocatedMemory<animation_session_t>> create(const config::config_t& config);
+
+    // Start animation thread - must be checked
+    BONGOCAT_NODISCARD bongocat_error_t start(animation_session_t& ctx, platform::input::input_context_t& input, platform::update::update_context_t& upd, const config::config_t& config, platform::CondVariable& configs_reloaded_cond, atomic_uint64_t& config_generation);
+
+    // Trigger key press animation
     void trigger(animation_session_t& ctx, trigger_animation_cause_mask_t cause);
     void trigger_update_config(animation_session_t& ctx, const config::config_t& config, uint64_t config_generation);
+
     void update_config(animation_context_t& ctx, const config::config_t& config, uint64_t new_gen);
     created_result_t<animation_t*> hot_load_animation(animation_context_t& ctx);
-    [[nodiscard]] animation_t& get_current_animation(animation_context_t& ctx);
+    BONGOCAT_NODISCARD animation_t& get_current_animation(animation_context_t& ctx);
 
     namespace details {
         created_result_t<custom_sprite_sheet_t> anim_load_custom_animation(animation_context_t& ctx, const config::config_t& config);
     }
 }
 
-#endif // BONGOCAT_ANIMATION_H
-=======
-#include <pthread.h>
-#include <stdint.h>
-
-// =============================================================================
-// ANIMATION STATE
-// =============================================================================
-
-// Frame images and dimensions
-extern unsigned char *anim_imgs[NUM_FRAMES];
-extern int anim_width[NUM_FRAMES];
-extern int anim_height[NUM_FRAMES];
-
-// Current frame and synchronization
-extern int anim_index;
-extern pthread_mutex_t anim_lock;
-
-// =============================================================================
-// ANIMATION LIFECYCLE
-// =============================================================================
-
-// Initialize animation system - must be checked
-BONGOCAT_NODISCARD bongocat_error_t animation_init(config_t *config);
-
-// Start animation thread - must be checked
-BONGOCAT_NODISCARD bongocat_error_t animation_start(void);
-
-// Cleanup animation resources
-void animation_cleanup(void);
-
-// Trigger key press animation
-void animation_trigger(void);
-
-// =============================================================================
-// RENDERING UTILITIES
-// =============================================================================
-
-// Blit scaled image to destination buffer
-void blit_image_scaled(uint8_t *dest, int dest_w, int dest_h,
-                       unsigned char *src, int src_w, int src_h, int offset_x,
-                       int offset_y, int target_w, int target_h);
-
-// Draw filled rectangle
-void draw_rect(uint8_t *dest, int width, int height, int x, int y, int w, int h,
-               uint8_t r, uint8_t g, uint8_t b, uint8_t a);
-
-#endif  // ANIMATION_H
->>>>>>> 19fb1570
+#endif // BONGOCAT_ANIMATION_H