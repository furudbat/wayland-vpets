--- conflicted
+++ resolved
@@ -7,8 +7,9 @@
 #include <cstdlib>
 #include <cassert>
 #include <cstring>
-
-<<<<<<< HEAD
+// POSIX feature test macro - must be before includes
+#define _POSIX_C_SOURCE 200809L
+
 namespace bongocat::config {
     enum class overlay_position_t : uint8_t {
         POSITION_TOP,
@@ -43,16 +44,23 @@
     inline static constexpr const char* ALIGN_LEFT_STR = "left";
     inline static constexpr const char* ALIGN_RIGHT_STR = "right";
 
-    struct config_time_t {
-        int hour{0};
-        int min{0};
-    };
+// =============================================================================
+// CONFIGURATION FUNCTIONS
+// =============================================================================
 
     struct config_t;
     void config_free_keyboard_devices(config_t& config);
     void config_copy_keyboard_devices_from(config_t& config, const config_t& other);
     void cleanup(config_t& config);
 
+// =============================================================================
+// CONFIGURATION TYPES
+// =============================================================================
+
+    struct config_time_t {
+      int hour{0};
+      int min{0};
+    };
     enum class config_animation_sprite_sheet_layout_t : uint8_t {
         None,
         Bongocat,
@@ -428,9 +436,13 @@
         config.num_keyboard_devices = other.num_keyboard_devices;
         assert(config.num_keyboard_devices >= 0);
         for (size_t i = 0; i < static_cast<size_t>(config.num_keyboard_devices) && i < input::MAX_INPUT_DEVICES; i++) {
-            config.keyboard_devices[i] = other.keyboard_devices[i] ? strdup(other.keyboard_devices[i]) : nullptr;
+            config.keyboard_devices[i] = other.keyboard_devices[i] != nullptr ? strdup(other.keyboard_devices[i]) : nullptr;
         }
     }
+
+// =============================================================================
+// CONFIGURATION FUNCTIONS
+// =============================================================================
 
     struct load_config_overwrite_parameters_t {
         const char* output_name{nullptr};
@@ -438,100 +450,10 @@
         int32_t strict{-1};
         const char* animation_name{nullptr};
     };
-    [[nodiscard]] created_result_t<config_t> load(const char *config_file_path, load_config_overwrite_parameters_t overwrite_parameters);
+    BONGOCAT_NODISCARD created_result_t<config_t> load(const char *config_file_path, load_config_overwrite_parameters_t overwrite_parameters);
     void reset(config_t& config);
 
     void set_defaults(config_t& config);
 }
 
-#endif // BONGOCAT_CONFIG_H
-=======
-#include <stdbool.h>
-
-// =============================================================================
-// CONFIGURATION ENUMS
-// =============================================================================
-
-typedef enum {
-  POSITION_TOP = 0,
-  POSITION_BOTTOM = 1
-} overlay_position_t;
-
-typedef enum {
-  LAYER_TOP = 0,
-  LAYER_OVERLAY = 1
-} layer_type_t;
-
-typedef enum {
-  ALIGN_LEFT = -1,
-  ALIGN_CENTER = 0,
-  ALIGN_RIGHT = 1,
-} align_type_t;
-
-// =============================================================================
-// CONFIGURATION TYPES
-// =============================================================================
-
-typedef struct {
-  int hour;
-  int min;
-} config_time_t;
-
-typedef struct {
-  // Display settings
-  int screen_width;
-  char *output_name;
-  int bar_height;
-  int overlay_height;
-  int overlay_opacity;
-  layer_type_t layer;
-  overlay_position_t overlay_position;
-
-  // Cat appearance
-  const char *asset_paths[NUM_FRAMES];
-  int cat_x_offset;
-  int cat_y_offset;
-  int cat_height;
-  int mirror_x;             // Reflect across Y axis (horizontal flip)
-  int mirror_y;             // Reflect across X axis (vertical flip)
-  int enable_antialiasing;  // Enable bilinear interpolation
-  align_type_t cat_align;
-
-  // Animation timing
-  int idle_frame;
-  int keypress_duration;
-  int test_animation_duration;
-  int test_animation_interval;
-  int fps;
-
-  // Input devices
-  char **keyboard_devices;
-  int num_keyboard_devices;
-
-  // Sleep schedule
-  int enable_scheduled_sleep;
-  config_time_t sleep_begin;
-  config_time_t sleep_end;
-  int idle_sleep_timeout_sec;
-
-  // Debug
-  int enable_debug;
-} config_t;
-
-// =============================================================================
-// CONFIGURATION FUNCTIONS
-// =============================================================================
-
-// Load configuration - returns error code (must be checked)
-BONGOCAT_NODISCARD bongocat_error_t load_config(config_t *config,
-                                                const char *config_file_path);
-
-// Get screen width - returns 0 on failure (should be checked)
-BONGOCAT_NODISCARD int get_screen_width(void);
-
-// Cleanup functions
-void config_cleanup(void);
-void config_cleanup_full(config_t *config);
-
-#endif  // CONFIG_H
->>>>>>> 19fb1570
+#endif // BONGOCAT_CONFIG_H