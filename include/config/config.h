--- conflicted
+++ resolved
@@ -57,7 +57,6 @@
 // CONFIGURATION TYPES
 // =============================================================================
 
-<<<<<<< HEAD
     struct config_time_t {
       int hour{0};
       int min{0};
@@ -145,6 +144,8 @@
 
         char *custom_sprite_sheet_filename{nullptr};       // must be png file
         assets::custom_animation_settings_t custom_sprite_sheet_settings{};
+
+        int32_t enable_hand_mapping{0};
 
         // for keep old index when reload config
         bool _keep_old_animation_index{false};
@@ -208,6 +209,7 @@
               movement_wait_factor(other.movement_wait_factor),
               screen_width(other.screen_width),
               custom_sprite_sheet_settings(other.custom_sprite_sheet_settings),
+              enable_hand_mapping(other.enable_hand_mapping),
               _keep_old_animation_index(other._keep_old_animation_index),
               _strict(other._strict),
               _custom(other._custom)
@@ -266,6 +268,7 @@
                 cpu_running_factor = other.cpu_running_factor;
                 screen_width = other.screen_width;
                 custom_sprite_sheet_settings = other.custom_sprite_sheet_settings;
+                enable_hand_mapping = other.enable_hand_mapping;
                 _keep_old_animation_index = other._keep_old_animation_index;
                 _strict = other._strict;
                 _custom = other._custom;
@@ -326,6 +329,7 @@
               screen_width(other.screen_width),
               custom_sprite_sheet_filename(other.custom_sprite_sheet_filename),
               custom_sprite_sheet_settings(other.custom_sprite_sheet_settings),
+              enable_hand_mapping(other.enable_hand_mapping),
               _keep_old_animation_index(other._keep_old_animation_index),
               _strict(other._strict),
               _custom(other._custom),
@@ -393,6 +397,7 @@
                 custom_sprite_sheet_filename = other.custom_sprite_sheet_filename;
                 screen_width = other.screen_width;
                 custom_sprite_sheet_settings = other.custom_sprite_sheet_settings;
+                enable_hand_mapping = other.enable_hand_mapping;
                 _keep_old_animation_index = other._keep_old_animation_index;
                 _strict = other._strict;
                 _custom = other._custom;
@@ -440,54 +445,6 @@
             config.keyboard_devices[i] = other.keyboard_devices[i] != nullptr ? strdup(other.keyboard_devices[i]) : nullptr;
         }
     }
-=======
-typedef struct {
-  int hour;
-  int min;
-} config_time_t;
-
-typedef struct {
-  // Display settings
-  int screen_width;
-  char *output_name;
-  int bar_height;
-  int overlay_height;
-  int overlay_opacity;
-  layer_type_t layer;
-  overlay_position_t overlay_position;
-
-  // Cat appearance
-  const char *asset_paths[NUM_FRAMES];
-  int cat_x_offset;
-  int cat_y_offset;
-  int cat_height;
-  int mirror_x;             // Reflect across Y axis (horizontal flip)
-  int mirror_y;             // Reflect across X axis (vertical flip)
-  int enable_antialiasing;  // Enable bilinear interpolation
-  align_type_t cat_align;
-
-  // Animation timing
-  int idle_frame;
-  int keypress_duration;
-  int test_animation_duration;
-  int test_animation_interval;
-  int fps;
-  int enable_hand_mapping;  // 0=random hands, 1=based on key position
-
-  // Input devices
-  char **keyboard_devices;
-  int num_keyboard_devices;
-
-  // Sleep schedule
-  int enable_scheduled_sleep;
-  config_time_t sleep_begin;
-  config_time_t sleep_end;
-  int idle_sleep_timeout_sec;
-
-  // Debug
-  int enable_debug;
-} config_t;
->>>>>>> b29659e4
 
 // =============================================================================
 // CONFIGURATION FUNCTIONS
