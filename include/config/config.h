#ifndef BONGOCAT_CONFIG_H
#define BONGOCAT_CONFIG_H

#include "utils/error.h"

typedef enum {
    POSITION_TOP,
    POSITION_BOTTOM,
    /*
    POSITION_TOP_LEFT,
    POSITION_BOTTOM_LEFT,
    POSITION_TOP_RIGHT,
    POSITION_BOTTOM_RIGHT,
    */
} overlay_position_t;
#define POSITION_TOP_STR "top"
#define POSITION_BOTTOM_STR "bottom"

typedef enum {
    LAYER_TOP = 0,
    LAYER_OVERLAY = 1
} layer_type_t;
#define LAYER_TOP_STR "top"
#define LAYER_OVERLAY_STR "overlay"

typedef enum {
    ALIGN_CENTER = 0,
    ALIGN_LEFT = -1,
    ALIGN_RIGHT = 1,
} align_type_t;
#define ALIGN_CENTER_STR "center"
#define ALIGN_LEFT_STR "left"
#define ALIGN_RIGHT_STR "right"

typedef struct {
    int hour;
    int min;
} config_time_t;

typedef struct {
<<<<<<< HEAD
=======
    int screen_width;
    char *output_name;
>>>>>>> 5db0179d
    int bar_height;
    char **keyboard_devices;
    int num_keyboard_devices;
    int cat_x_offset;
    int cat_y_offset;
    int cat_height;
    int overlay_height;
    int idle_frame;
    int keypress_duration_ms;
    int test_animation_duration_ms;
    int test_animation_interval_sec;
    int fps;
    int overlay_opacity;
    int enable_debug;
    layer_type_t layer;
    overlay_position_t overlay_position;

    int animation_index;
    int invert_color;
    int padding_x;
    int padding_y;

    int enable_scheduled_sleep;
    config_time_t sleep_begin;
    config_time_t sleep_end;
    int idle_sleep_timeout_sec;

    int happy_kpm;

    align_type_t cat_align;
} config_t;

bongocat_error_t load_config(config_t *config, const char *config_file_path);
<<<<<<< HEAD
void config_cleanup(config_t *config);

void config_set_defaults(config_t *config);
=======
void config_cleanup(void);
void config_cleanup_full(config_t *config);
int get_screen_width(void);
>>>>>>> 5db0179d

#endif // CONFIG_H<|MERGE_RESOLUTION|>--- conflicted
+++ resolved
@@ -38,12 +38,8 @@
 } config_time_t;
 
 typedef struct {
-<<<<<<< HEAD
-=======
-    int screen_width;
+    int bar_height;
     char *output_name;
->>>>>>> 5db0179d
-    int bar_height;
     char **keyboard_devices;
     int num_keyboard_devices;
     int cat_x_offset;
@@ -76,14 +72,8 @@
 } config_t;
 
 bongocat_error_t load_config(config_t *config, const char *config_file_path);
-<<<<<<< HEAD
 void config_cleanup(config_t *config);
 
 void config_set_defaults(config_t *config);
-=======
-void config_cleanup(void);
-void config_cleanup_full(config_t *config);
-int get_screen_width(void);
->>>>>>> 5db0179d
 
 #endif // CONFIG_H