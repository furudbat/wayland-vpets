--- conflicted
+++ resolved
@@ -14,16 +14,16 @@
     LAYER_OVERLAY = 1
 } layer_type_t;
 
+typedef struct {
+    int hour;
+    int min;
+} config_time_t;
+
 typedef enum {
     ALIGN_LEFT = -1,
     ALIGN_CENTER = 0,
     ALIGN_RIGHT = 1,
 } align_type_t;
-
-typedef struct {
-    int hour;
-    int min;
-} config_time_t;
 
 typedef struct {
     int screen_width;
@@ -45,15 +45,12 @@
     int enable_debug;
     layer_type_t layer;
     overlay_position_t overlay_position;
-<<<<<<< HEAD
-    align_type_t cat_align;
-=======
 
     int enable_scheduled_sleep;
     config_time_t sleep_begin;
     config_time_t sleep_end;
     int idle_sleep_timeout_sec;
->>>>>>> 1fbadada
+    align_type_t cat_align;
 } config_t;
 
 bongocat_error_t load_config(config_t *config, const char *config_file_path);
