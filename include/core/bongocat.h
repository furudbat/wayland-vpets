--- conflicted
+++ resolved
@@ -35,19 +35,13 @@
 
 // Display defaults
 #define DEFAULT_SCREEN_WIDTH 1920
-<<<<<<< HEAD
-#define DEFAULT_BAR_HEIGHT 40
-#define MAX_OUTPUTS 8                 // Maximum monitor outputs to store
-#define MAX_TOPLEVELS 512
-#define CAT_IMAGE_WIDTH 864
-=======
 #define DEFAULT_BAR_HEIGHT   40
 #define MAX_OUTPUTS          8  // Maximum monitor outputs to store
+#define MAX_TOPLEVELS        512
 
 // Frame constants
 #define NUM_FRAMES       4
 #define CAT_IMAGE_WIDTH  864
->>>>>>> 7a68f3ed
 #define CAT_IMAGE_HEIGHT 360
 
 // Frame indices
@@ -76,22 +70,14 @@
 
 // Output monitor reference for multi-monitor support
 typedef struct {
-<<<<<<< HEAD
-    struct wl_output *wl_output;
-    struct zxdg_output_v1 *xdg_output;
-    uint32_t name;          // Registry name
-    char name_str[128];     // From xdg-output
-    bool name_received;
-    int x, y;
-    int width, height;
-    int hypr_id;            // monitor ID in Hyprland
-=======
   struct wl_output *wl_output;
   struct zxdg_output_v1 *xdg_output;
   uint32_t name;       // Registry name
   char name_str[128];  // From xdg-output
   bool name_received;
->>>>>>> 7a68f3ed
+  int x, y;
+  int width, height;
+  int hypr_id;  // monitor ID in Hyprland
 } output_ref_t;
 
 // =============================================================================
