#ifndef BONGOCAT_BONGOCAT_H
#define BONGOCAT_BONGOCAT_H

#include <pthread.h>
#include <stdatomic.h>
#include "utils/error.h"

#ifndef _POSIX_C_SOURCE
#define _POSIX_C_SOURCE 200809L
#endif

// Version
<<<<<<< HEAD
#define BONGOCAT_VERSION "1.3.0"
=======
#define BONGOCAT_VERSION "1.2.4"
>>>>>>> 5db0179d

// Common constants
#define DEFAULT_SCREEN_WIDTH 1920
#define DEFAULT_BAR_HEIGHT 40
<<<<<<< HEAD
#define RGBA_CHANNELS 4

=======
#define MAX_OUTPUTS 8 // Maximum monitor outputs to store
>>>>>>> 5db0179d

// Config watcher constants
#define INOTIFY_EVENT_SIZE (sizeof(struct inotify_event))
#define INOTIFY_BUF_LEN (1024 * (INOTIFY_EVENT_SIZE + 16))

// Config watcher structure
typedef struct {
    int inotify_fd;
    int watch_fd;
    char *config_path;

    // event file descriptor
    int reload_efd;

    pthread_t watcher_thread;
    atomic_bool _running;
} config_watcher_t;

#define RELOAD_EVENT_BUF 8

// Output monitor reference structure
typedef struct {
    struct wl_output *wl_output;
    struct zxdg_output_v1 *xdg_output;
    uint32_t name;         // Registry name
    char name_str[128];   // From xdg-output
    bool name_received;
} output_ref_t;

// Config watcher function declarations
bongocat_error_t config_watcher_init(config_watcher_t *watcher, const char *config_path);
void config_watcher_start(config_watcher_t *watcher);
void config_watcher_stop(config_watcher_t *watcher);
void config_watcher_cleanup(config_watcher_t *watcher);

#endif // BONGOCAT_H<|MERGE_RESOLUTION|>--- conflicted
+++ resolved
@@ -1,30 +1,23 @@
 #ifndef BONGOCAT_BONGOCAT_H
 #define BONGOCAT_BONGOCAT_H
 
+#include "utils/error.h"
 #include <pthread.h>
 #include <stdatomic.h>
-#include "utils/error.h"
+#include <stdint.h>
 
 #ifndef _POSIX_C_SOURCE
 #define _POSIX_C_SOURCE 200809L
 #endif
 
 // Version
-<<<<<<< HEAD
-#define BONGOCAT_VERSION "1.3.0"
-=======
-#define BONGOCAT_VERSION "1.2.4"
->>>>>>> 5db0179d
+#define BONGOCAT_VERSION "1.3.1"
 
 // Common constants
 #define DEFAULT_SCREEN_WIDTH 1920
 #define DEFAULT_BAR_HEIGHT 40
-<<<<<<< HEAD
 #define RGBA_CHANNELS 4
-
-=======
-#define MAX_OUTPUTS 8 // Maximum monitor outputs to store
->>>>>>> 5db0179d
+#define MAX_OUTPUTS 8               // Maximum monitor outputs to store
 
 // Config watcher constants
 #define INOTIFY_EVENT_SIZE (sizeof(struct inotify_event))
