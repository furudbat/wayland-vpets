#ifndef BONGOCAT_WAYLAND_H
#define BONGOCAT_WAYLAND_H

<<<<<<< HEAD
#include "config/config_watcher.h"
#include "wayland_context.h"
#include "graphics/global_animation_session.h"
#include "global_wayland_session.h"
=======
#include "../protocols/xdg-shell-client-protocol.h"
#include "../protocols/zwlr-layer-shell-v1-client-protocol.h"
>>>>>>> 19fb1570
#include "config/config.h"
#include "core/bongocat.h"
#include "utils/error.h"
<<<<<<< HEAD
#include <csignal>

namespace bongocat::platform::wayland {
    using config_reload_callback_t = void (*)();

    [[nodiscard]] created_result_t<AllocatedMemory<wayland_session_t>> create(animation::animation_session_t& anim, const config::config_t& config);
    [[nodiscard]] bongocat_error_t setup(wayland_session_t& ctx, animation::animation_session_t& anim);
    [[nodiscard]] bongocat_error_t run(wayland_session_t& ctx, volatile sig_atomic_t& running, int signal_fd, input::input_context_t& input, const config::config_t& config, const config::config_watcher_t* config_watcher, config_reload_callback_t config_reload_callback);
    void update_config(wayland_context_t& ctx, const config::config_t& config, animation::animation_session_t& trigger_ctx);

    [[nodiscard]] FileDescriptor create_shm(off_t size);

    [[nodiscard]] int get_screen_width(const wayland_session_t& ctx);
    [[nodiscard]] const char* get_current_layer_name();
    bongocat_error_t request_render(animation::animation_session_t& trigger_ctx);
}

#endif // BONGOCAT_WAYLAND_H
=======

#include <signal.h>
#include <stdatomic.h>

// =============================================================================
// WAYLAND GLOBAL STATE
// =============================================================================

// Core Wayland objects
extern struct wl_display *display;
extern struct wl_compositor *compositor;
extern struct wl_shm *shm;
extern struct wl_output *output;

// Layer shell objects
extern struct zwlr_layer_shell_v1 *layer_shell;
extern struct zwlr_layer_surface_v1 *layer_surface;
extern struct xdg_wm_base *xdg_wm_base;

// Surface and buffer
extern struct wl_surface *surface;
extern struct wl_buffer *buffer;
extern uint8_t *pixels;

// Thread-safe state flags
extern atomic_bool configured;
extern atomic_bool fullscreen_detected;

// =============================================================================
// WAYLAND LIFECYCLE FUNCTIONS
// =============================================================================

// Initialize Wayland connection - must be checked
BONGOCAT_NODISCARD bongocat_error_t wayland_init(config_t *config);

// Run Wayland event loop - must be checked
BONGOCAT_NODISCARD bongocat_error_t wayland_run(volatile sig_atomic_t *running);

// Cleanup Wayland resources
void wayland_cleanup(void);

// =============================================================================
// WAYLAND UTILITY FUNCTIONS
// =============================================================================

// Update configuration (hot-reload support)
void wayland_update_config(config_t *config);

// Draw the overlay bar
void draw_bar(void);

// Create shared memory buffer - returns fd or -1 on error
BONGOCAT_NODISCARD int create_shm(int size);

// Get detected screen width
BONGOCAT_NODISCARD int wayland_get_screen_width(void);

// Get current layer name for logging
BONGOCAT_NODISCARD const char *wayland_get_current_layer_name(void);

#endif  // WAYLAND_H
>>>>>>> 19fb1570
<|MERGE_RESOLUTION|>--- conflicted
+++ resolved
@@ -1,97 +1,42 @@
 #ifndef BONGOCAT_WAYLAND_H
 #define BONGOCAT_WAYLAND_H
 
-<<<<<<< HEAD
 #include "config/config_watcher.h"
 #include "wayland_context.h"
 #include "graphics/global_animation_session.h"
 #include "global_wayland_session.h"
-=======
-#include "../protocols/xdg-shell-client-protocol.h"
-#include "../protocols/zwlr-layer-shell-v1-client-protocol.h"
->>>>>>> 19fb1570
 #include "config/config.h"
-#include "core/bongocat.h"
 #include "utils/error.h"
-<<<<<<< HEAD
 #include <csignal>
 
 namespace bongocat::platform::wayland {
     using config_reload_callback_t = void (*)();
 
-    [[nodiscard]] created_result_t<AllocatedMemory<wayland_session_t>> create(animation::animation_session_t& anim, const config::config_t& config);
-    [[nodiscard]] bongocat_error_t setup(wayland_session_t& ctx, animation::animation_session_t& anim);
-    [[nodiscard]] bongocat_error_t run(wayland_session_t& ctx, volatile sig_atomic_t& running, int signal_fd, input::input_context_t& input, const config::config_t& config, const config::config_watcher_t* config_watcher, config_reload_callback_t config_reload_callback);
-    void update_config(wayland_context_t& ctx, const config::config_t& config, animation::animation_session_t& trigger_ctx);
-
-    [[nodiscard]] FileDescriptor create_shm(off_t size);
-
-    [[nodiscard]] int get_screen_width(const wayland_session_t& ctx);
-    [[nodiscard]] const char* get_current_layer_name();
-    bongocat_error_t request_render(animation::animation_session_t& trigger_ctx);
-}
-
-#endif // BONGOCAT_WAYLAND_H
-=======
-
-#include <signal.h>
-#include <stdatomic.h>
-
-// =============================================================================
-// WAYLAND GLOBAL STATE
-// =============================================================================
-
-// Core Wayland objects
-extern struct wl_display *display;
-extern struct wl_compositor *compositor;
-extern struct wl_shm *shm;
-extern struct wl_output *output;
-
-// Layer shell objects
-extern struct zwlr_layer_shell_v1 *layer_shell;
-extern struct zwlr_layer_surface_v1 *layer_surface;
-extern struct xdg_wm_base *xdg_wm_base;
-
-// Surface and buffer
-extern struct wl_surface *surface;
-extern struct wl_buffer *buffer;
-extern uint8_t *pixels;
-
-// Thread-safe state flags
-extern atomic_bool configured;
-extern atomic_bool fullscreen_detected;
-
 // =============================================================================
 // WAYLAND LIFECYCLE FUNCTIONS
 // =============================================================================
 
-// Initialize Wayland connection - must be checked
-BONGOCAT_NODISCARD bongocat_error_t wayland_init(config_t *config);
+    // Initialize Wayland connection - must be checked
+    BONGOCAT_NODISCARD created_result_t<AllocatedMemory<wayland_session_t>> create(animation::animation_session_t& anim, const config::config_t& config);
+    BONGOCAT_NODISCARD bongocat_error_t setup(wayland_session_t& ctx, animation::animation_session_t& anim);
 
-// Run Wayland event loop - must be checked
-BONGOCAT_NODISCARD bongocat_error_t wayland_run(volatile sig_atomic_t *running);
+    // Run Wayland event loop - must be checked
+    BONGOCAT_NODISCARD bongocat_error_t run(wayland_session_t& ctx, volatile sig_atomic_t& running, int signal_fd, input::input_context_t& input, const config::config_t& config, const config::config_watcher_t* config_watcher, config_reload_callback_t config_reload_callback);
 
-// Cleanup Wayland resources
-void wayland_cleanup(void);
+    // Update configuration
+    void update_config(wayland_context_t& ctx, const config::config_t& config, animation::animation_session_t& trigger_ctx);
 
-// =============================================================================
-// WAYLAND UTILITY FUNCTIONS
-// =============================================================================
+    /// @TODO: use created_result_t for shm
+    // Create shared memory buffer - returns fd or -1 on error
+    BONGOCAT_NODISCARD FileDescriptor create_shm(off_t size);
 
-// Update configuration (hot-reload support)
-void wayland_update_config(config_t *config);
+    // Get detected screen width
+    BONGOCAT_NODISCARD int get_screen_width(const wayland_session_t& ctx);
 
-// Draw the overlay bar
-void draw_bar(void);
+    // Get current layer name for logging
+    BONGOCAT_NODISCARD const char* get_current_layer_name();
 
-// Create shared memory buffer - returns fd or -1 on error
-BONGOCAT_NODISCARD int create_shm(int size);
+    bongocat_error_t request_render(animation::animation_session_t& trigger_ctx);
+}
 
-// Get detected screen width
-BONGOCAT_NODISCARD int wayland_get_screen_width(void);
-
-// Get current layer name for logging
-BONGOCAT_NODISCARD const char *wayland_get_current_layer_name(void);
-
-#endif  // WAYLAND_H
->>>>>>> 19fb1570
+#endif // BONGOCAT_WAYLAND_H