#ifndef BONGOCAT_INPUT_H
#define BONGOCAT_INPUT_H

#include "input_context.h"
#include "config/config.h"
#include "graphics/global_animation_session.h"
#include "utils/error.h"

<<<<<<< HEAD
namespace bongocat::platform::input {
    [[nodiscard]] created_result_t<AllocatedMemory<input_context_t>> create(const config::config_t& config);
    [[nodiscard]] bongocat_error_t start(input_context_t& input, animation::animation_session_t& trigger_ctx, const config::config_t& config, CondVariable& configs_reloaded_cond, atomic_uint64_t& config_generation);
    [[nodiscard]] bongocat_error_t restart(input_context_t& input, animation::animation_session_t& trigger_ctx, const config::config_t& config, CondVariable& configs_reloaded_cond, atomic_uint64_t& config_generation);
    void trigger_update_config(input_context_t& ctx, const config::config_t& config, uint64_t config_generation);
    void update_config(input_context_t& ctx, const config::config_t& config, uint64_t new_gen);
}

#endif // BONGOCAT_INPUT_H
=======
#include <stdatomic.h>

// =============================================================================
// INPUT STATE
// =============================================================================

// Shared memory for key press state (thread-safe)
extern atomic_int *any_key_pressed;

// =============================================================================
// INPUT MONITORING FUNCTIONS
// =============================================================================

// Start input monitoring - must be checked
BONGOCAT_NODISCARD bongocat_error_t input_start_monitoring(char **device_paths,
                                                           int num_devices,
                                                           int enable_debug);

// Restart input monitoring with new devices - must be checked
BONGOCAT_NODISCARD bongocat_error_t input_restart_monitoring(
    char **device_paths, int num_devices, int enable_debug);

// Cleanup input monitoring resources
void input_cleanup(void);

#endif  // INPUT_H
>>>>>>> 19fb1570
<|MERGE_RESOLUTION|>--- conflicted
+++ resolved
@@ -6,41 +6,21 @@
 #include "graphics/global_animation_session.h"
 #include "utils/error.h"
 
-<<<<<<< HEAD
 namespace bongocat::platform::input {
-    [[nodiscard]] created_result_t<AllocatedMemory<input_context_t>> create(const config::config_t& config);
-    [[nodiscard]] bongocat_error_t start(input_context_t& input, animation::animation_session_t& trigger_ctx, const config::config_t& config, CondVariable& configs_reloaded_cond, atomic_uint64_t& config_generation);
-    [[nodiscard]] bongocat_error_t restart(input_context_t& input, animation::animation_session_t& trigger_ctx, const config::config_t& config, CondVariable& configs_reloaded_cond, atomic_uint64_t& config_generation);
-    void trigger_update_config(input_context_t& ctx, const config::config_t& config, uint64_t config_generation);
-    void update_config(input_context_t& ctx, const config::config_t& config, uint64_t new_gen);
-}
-
-#endif // BONGOCAT_INPUT_H
-=======
-#include <stdatomic.h>
-
-// =============================================================================
-// INPUT STATE
-// =============================================================================
-
-// Shared memory for key press state (thread-safe)
-extern atomic_int *any_key_pressed;
 
 // =============================================================================
 // INPUT MONITORING FUNCTIONS
 // =============================================================================
 
-// Start input monitoring - must be checked
-BONGOCAT_NODISCARD bongocat_error_t input_start_monitoring(char **device_paths,
-                                                           int num_devices,
-                                                           int enable_debug);
+    BONGOCAT_NODISCARD created_result_t<AllocatedMemory<input_context_t>> create(const config::config_t& config);
 
-// Restart input monitoring with new devices - must be checked
-BONGOCAT_NODISCARD bongocat_error_t input_restart_monitoring(
-    char **device_paths, int num_devices, int enable_debug);
+    // Start input monitoring - must be checked
+    BONGOCAT_NODISCARD bongocat_error_t start(input_context_t& input, animation::animation_session_t& trigger_ctx, const config::config_t& config, CondVariable& configs_reloaded_cond, atomic_uint64_t& config_generation);
 
-// Cleanup input monitoring resources
-void input_cleanup(void);
+    // Restart input monitoring with new devices - must be checked
+    BONGOCAT_NODISCARD bongocat_error_t restart(input_context_t& input, animation::animation_session_t& trigger_ctx, const config::config_t& config, CondVariable& configs_reloaded_cond, atomic_uint64_t& config_generation);
+    void trigger_update_config(input_context_t& ctx, const config::config_t& config, uint64_t config_generation);
+    void update_config(input_context_t& ctx, const config::config_t& config, uint64_t new_gen);
+}
 
-#endif  // INPUT_H
->>>>>>> 19fb1570
+#endif // BONGOCAT_INPUT_H