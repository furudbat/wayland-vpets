# Build output from both `make` and `nix build`
build
result

# Debug files
*.dSYM/
*.su
*.idb
*.pdb

# Generated protocol files
*-protocol.c
*-protocol.h
*-client-protocol.h

<<<<<<< HEAD
=======
# Note: embedded_assets.c and embedded_assets.h are now committed to git
# Run scripts/embed_assets.sh manually when assets change

>>>>>>> d7da2639
# IDE files
.vscode/
*.swp
*.swo
*~
.idea/

# Temporary files
*.tmp
*.temp
*~

# OS generated files
.DS_Store
.DS_Store?
._*
.Spotlight-V100
.Trashes
ehthumbs.db
Thumbs.db

# Log files
*.log<|MERGE_RESOLUTION|>--- conflicted
+++ resolved
@@ -13,12 +13,6 @@
 *-protocol.h
 *-client-protocol.h
 
-<<<<<<< HEAD
-=======
-# Note: embedded_assets.c and embedded_assets.h are now committed to git
-# Run scripts/embed_assets.sh manually when assets change
-
->>>>>>> d7da2639
 # IDE files
 .vscode/
 *.swp
