# Changelog

All notable changes to this project will be documented in this file.

<<<<<<< HEAD
## [2.4.0] - 2025-09-05

### Improved
- **Lazy Loading** - load sprite sheets on demand

=======
>>>>>>> b5a0b8b1
## [2.3.0] - 2025-08-30

### Added
- **more Sprite** - add more MS agents (optional)
  - [Links](https://www.spriters-resource.com/pc_computer/microsoftofficexp/asset/104490/)

### Improved
- make toggle more robust


## [2.2.0] - 2025-08-26

_include changes from 1.2.5 (upstream)_

### Added
- **More Sprites** - add more Digimon sprites (optional)
  - [dm](https://humulos.com/digimon/dm/)
  - [dm20](https://humulos.com/digimon/dm20/)
  - [dmx](https://humulos.com/digimon/dmx/)
  - [dmc](https://humulos.com/digimon/dmc/)


## [2.1.1] - 2025-08-25

### Added
- add CMakePresets

### Improved
- multi-threading locking
- fix sanitizer warnings and errors (UB, data races, deadlocks)
- update thread config via epoll

### Fixed
- fullscreen support for multi-monitor (hyprland)

## [2.1.0] - 2025-08-22

### Added
- **More Sprite** - add Clippy (MS Agent)

## [2.0.0] - 2025-08-22

### Moving to C++

_Moving towards C++_

* **reduce usage of pre-processor** - replace `#define` with `constexpr`
* use `ref&` instead of pointer
* use `nullptr` instead of `NULL`
* **Memory Management** - Simple Wrapper for malloc/free calls
  * move semantics
  * reduce manually clean up
* use of `enum class`
* brace initialization
* [add more asserts](https://github.com/tigerbeetle/tigerbeetle/blob/main/docs/TIGER_STYLE.md?trk=public_post_comment-text#safety)

_keep it as close as possible to the original, it's still C and Linux development with C libraries_


## [1.3.1] - 2025-08-08

_include changes from 1.2.4 (upstream)_

### Added
- **Overwrite config parameter** - Overwrite config setting with CLI Parameters
- BREAKING CHANGE: **Multiple processes** - Processes per screen possible (pid file per screen (`output_name`))
- **Reload Config with Signal** - Reload current config with `SIGURS2` signal

### Improved
- replace input fork with thread
- signal handling, use epoll
- CMake: add more compile options/feature-flags (`BONGOCAT_DISABLE_MEMORY_STATISTICS`, `BONGOCAT_LOG_LEVEL`)

### Fixed
- fix wayland memory leaks (toplevel)
- fix potential memory leaks


## [1.3.0] - 2025-08-06

### Added
- **More Sprite** - add Digimon sprite
  - New `animation_name` option 
  - Add minimal [dm - Version 1](https://humulos.com/digimon/dm/) Digimons
- **More buildsystem options** - add CMake
- **Sleep Mode** - new Options for Sleeping
  - New `enable_scheduled_sleep` option: pause animations and display the sleep frame
  - New `idle_sleep_timeout` option: user inactivity before entering sleep mode
- Invert Color - New `invert_color` option: Invert sprite sheet color
- Add KPM reaction - New `happy_kpm` option: Minimum keystrokes per minute (KPM) required to trigger the happy animation

### Improved
- BREAKING CHANGE: **C23** - use new C standard C23
- add Logger MACROs

### Fixed
- fix config reload crashes
- fix potential memory leaks
- code cleanup
- reduce globals variables, use context variables and structs

## [1.2.5] - 2025-08-26 (upstream)

### Added
- **Enhanced Configuration System** - New config variables for fine-tuning appearance and behavior
- **Sleep Mode** - Scheduled or idle-based sleep mode with customizable timing

### Fixed
- **Fixed Positioning** - Fine-tune position, defaults to center

### Improved
- **Default Values** - Refined default configuration values for better out-of-box experience

## [1.2.4] - 2025-08-08

### Added
- **Multi-Monitor Support** - Choose which monitor to display bongocat on using the `monitor` configuration option
- **Monitor Detection** - Automatic detection of available monitors with fallback to first monitor if specified monitor not found
- **XDG Output Protocol** - Proper Wayland protocol implementation for monitor identification

### Fixed
- **Memory Leaks** - Fixed memory leak in monitor configuration cleanup
- **Process Cleanup** - Resolved child process cleanup warnings during shutdown
- **Segmentation Fault** - Fixed crash during application exit related to Wayland resource cleanup

### Improved
- **Error Handling** - Better error messages when specified monitor is not found
- **Resource Management** - Improved cleanup order for Wayland resources
- **Logging** - Enhanced debug logging for monitor detection and selection

## [1.2.3] - 2025-08-02

### Added
- **Smart Fullscreen Detection** - Automatically hides overlay during fullscreen applications for a cleaner experience
- **Enhanced Artwork** - Custom-drawn bongocat image files by [@Shreyabardia](https://github.com/Shreyabardia)
- **Modular Architecture** - Reorganized codebase into logical modules for better maintainability

### Improved
- **Signal Handling** - Fixed duplicate log messages during shutdown
- **Code Organization** - Separated concerns into core, graphics, platform, config, and utils modules
- **Build System** - Updated to support new modular structure

## [1.2.2] - Previous Release

### Added
- Automatic screen detection for all sizes and orientations
- Enhanced performance optimizations

## [1.2.1] - Previous Release

### Added
- Configuration hot-reload system
- Dynamic device detection

## [1.2.0] - Previous Release

### Added
- Hot-reload configuration support
- Dynamic Bluetooth/USB keyboard detection
- Performance optimizations with adaptive monitoring
- Batch processing for improved efficiency

## [1.1.x] - Previous Releases

### Added
- Multi-device support
- Embedded assets
- Cross-platform compatibility (x86_64 and ARM64)
- Basic configuration<|MERGE_RESOLUTION|>--- conflicted
+++ resolved
@@ -2,14 +2,12 @@
 
 All notable changes to this project will be documented in this file.
 
-<<<<<<< HEAD
 ## [2.4.0] - 2025-09-05
 
 ### Improved
 - **Lazy Loading** - load sprite sheets on demand
 
-=======
->>>>>>> b5a0b8b1
+
 ## [2.3.0] - 2025-08-30
 
 ### Added
