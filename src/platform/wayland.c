--- conflicted
+++ resolved
@@ -123,38 +123,6 @@
                                    struct zxdg_output_v1 *xdg_output
                                    __attribute__((unused)),
                                    const char *name) {
-<<<<<<< HEAD
-    output_ref_t *oref = data;
-
-    snprintf(oref->name_str, sizeof(oref->name_str), "%s", name);
-    oref->name_received = true;
-
-    bongocat_log_debug("xdg-output name received: %s", name);
-}
-
-static void handle_xdg_output_logical_position(void *data, struct zxdg_output_v1 *xdg_output,
-                                               int32_t x, int32_t y) {
-    output_ref_t *oref = data;
-
-    oref->x = x;
-    oref->y = y;
-
-    bongocat_log_debug("xdg-output logical position received: %d,%d", x, y);
-}
-static void handle_xdg_output_logical_size(void *data, struct zxdg_output_v1 *xdg_output,
-int32_t width, int32_t height) {
-    output_ref_t *oref = data;
-
-    oref->width = width;
-    oref->height = height;
-
-    bongocat_log_debug("xdg-output logical size received: %dx%d", width, height);
-}
-static void handle_xdg_output_done(void *data, struct zxdg_output_v1 *xdg_output) {}
-
-static void handle_xdg_output_description(void *data, struct zxdg_output_v1 *xdg_output, const char *description) {
-    (void)data; (void)xdg_output; (void)description;
-=======
   // Defensive null check
   if (!data || !name) {
     return;
@@ -217,10 +185,34 @@
 }
 
 static void handle_xdg_output_logical_position(
-    void *data, struct zxdg_output_v1 *xdg_output, int32_t x, int32_t y) {}
+    void *data, struct zxdg_output_v1 *xdg_output, int32_t x, int32_t y) {
+  // Defensive null check
+  if (!data) {
+    return;
+  }
+
+  output_ref_t *oref = data;
+
+  oref->x = x;
+  oref->y = y;
+
+  bongocat_log_debug("xdg-output logical position received: %d,%d", x, y);
+}
 static void handle_xdg_output_logical_size(void *data,
                                            struct zxdg_output_v1 *xdg_output,
-                                           int32_t width, int32_t height) {}
+                                           int32_t width, int32_t height) {
+  // Defensive null check
+  if (!data) {
+    return;
+  }
+
+  output_ref_t *oref = data;
+
+  oref->width = width;
+  oref->height = height;
+
+  bongocat_log_debug("xdg-output logical size received: %dx%d", width, height);
+}
 static void handle_xdg_output_done(void *data,
                                    struct zxdg_output_v1 *xdg_output) {}
 
@@ -230,7 +222,6 @@
   (void)data;
   (void)xdg_output;
   (void)description;
->>>>>>> 7a68f3ed
 }
 
 static const struct zxdg_output_v1_listener xdg_output_listener = {
@@ -250,9 +241,10 @@
 } fullscreen_detector_t;
 
 typedef struct {
-    struct zwlr_foreign_toplevel_handle_v1 *handle;
-    struct wl_output *output;
-    bool is_fullscreen;
+  struct zwlr_foreign_toplevel_handle_v1 *handle;
+  struct wl_output *output;
+  bool is_fullscreen;
+  bool is_activated;
 } tracked_toplevel_t;
 
 static fullscreen_detector_t fs_detector = {0};
@@ -261,10 +253,10 @@
 static size_t track_toplevels_count = 0;
 
 typedef struct {
-    int monitor_id;     // monitor number in Hyprland
-    int x, y;
-    int width, height;
-    bool fullscreen;
+  int monitor_id;  // monitor number in Hyprland
+  int x, y;
+  int width, height;
+  bool fullscreen;
 } window_info_t;
 
 // =============================================================================
@@ -276,107 +268,8 @@
     fs_detector.has_fullscreen_toplevel = new_state;
     atomic_store(&fullscreen_detected, new_state);
 
-<<<<<<< HEAD
-static void hypr_update_outputs_with_monitor_ids(void) {
-    FILE *fp = popen("hyprctl monitors 2>/dev/null", "r");
-    if (!fp) return;
-
-    char line[512];
-    while (fgets(line, sizeof(line), fp)) {
-        int id = -1;
-        char name[256];
-        int result = sscanf(line, "Monitor %d \"%255[^\"]\"", &id, name);
-        if (result < 2) {
-            result = sscanf(line, "Monitor %255s (ID %d)", name, &id);
-        }
-        if (result == 2) {
-            for (size_t i = 0; i < output_count; i++) {
-                // match by xdg-output name
-                if (outputs[i].name_received && strcmp(outputs[i].name_str, name) == 0) {
-                    outputs[i].hypr_id = id;
-                    bongocat_log_debug("Mapped xdg-output '%s' to Hyprland ID %d\n", name, id);
-                    break;
-                }
-            }
-        }
-    }
-
-    pclose(fp);
-}
-
-static bool hypr_get_active_window(window_info_t *win) {
-    FILE *fp = popen("hyprctl activewindow 2>/dev/null", "r");
-    if (!fp) return false;
-
-    char line[512];
-    bool has_window = false;
-    win->monitor_id = -1;
-    win->fullscreen = false;
-
-    while (fgets(line, sizeof(line), fp)) {
-        // monitor: 0
-        if (strstr(line, "monitor:")) {
-            sscanf(line, "%*[\t ]monitor: %d", &win->monitor_id);
-            has_window = true;
-        }
-        // fullscreen: 0/1/2
-        if (strstr(line, "fullscreen:")) {
-            int val;
-            if (sscanf(line, "%*[\t ]fullscreen: %d", &val) == 1) {
-                win->fullscreen = (val != 0);
-            }
-        }
-        // at: X,Y
-        if (strstr(line, "at:")) {
-            if (sscanf(line, "%*[\t ]at: [%d, %d]", &win->x, &win->y) < 2) {
-                sscanf(line, "%*[\t ]at: %d,%d", &win->x, &win->y);
-            }
-        }
-        // size: W,H
-        if (strstr(line, "size:")) {
-            if (sscanf(line, "%*[\t ]size: [%d, %d]", &win->width, &win->height) < 2) {
-                sscanf(line, "%*[\t ]size: %d,%d", &win->width, &win->height);
-            }
-        }
-    }
-
-    pclose(fp);
-    return has_window;
-}
-
-static bool fs_check_compositor_fallback(void) {
-    bongocat_log_debug("Using compositor-specific fullscreen detection");
-    
-    // Try Hyprland first
-    window_info_t win;
-    if (hypr_get_active_window(&win)) {
-        return win.fullscreen;
-    }
-    
-    // Try Sway as fallback
-    FILE *fp = popen("swaymsg -t get_tree 2>/dev/null", "r");
-    if (fp) {
-        char sway_buffer[4096];
-        bool is_fullscreen = false;
-        
-        while (fgets(sway_buffer, sizeof(sway_buffer), fp)) {
-            if (strstr(sway_buffer, "\"fullscreen_mode\":1")) {
-                is_fullscreen = true;
-                bongocat_log_debug("Fullscreen detected in Sway");
-                break;
-            }
-        }
-        pclose(fp);
-        return is_fullscreen;
-    }
-    
-    bongocat_log_debug("No supported compositor found for fullscreen detection");
-    return false;
-}
-=======
     bongocat_log_info("Fullscreen state changed: %s",
                       new_state ? "detected" : "cleared");
->>>>>>> 7a68f3ed
 
     if (atomic_load(&configured)) {
       draw_bar();
@@ -384,41 +277,108 @@
   }
 }
 
-static bool update_fullscreen_state_toplevel(tracked_toplevel_t *tracked, bool is_fullscreen) {
-    bool state_changed = tracked->is_fullscreen != is_fullscreen;
-    tracked->is_fullscreen = is_fullscreen;
-
-    /// @NOTE: tracked.output can always be NULL when no output.enter/output.leave event were triggert
-    // Only trigger overlay update if this fullscreen window is on our output
-    if (tracked->output == output && state_changed) {
-        fs_update_state(is_fullscreen);
-        return true;
-    }
-
+static void hypr_update_outputs_with_monitor_ids(void) {
+  FILE *fp = popen("hyprctl monitors 2>/dev/null", "r");
+  if (!fp)
+    return;
+
+  char line[512];
+  while (fgets(line, sizeof(line), fp)) {
+    int id = -1;
+    char name[256];
+    int result = sscanf(line, "Monitor %d \"%255[^\"]\"", &id, name);
+    if (result < 2) {
+      result = sscanf(line, "Monitor %255s (ID %d)", name, &id);
+    }
+    if (result == 2) {
+      for (size_t i = 0; i < output_count; i++) {
+        // match by xdg-output name
+        if (outputs[i].name_received &&
+            strcmp(outputs[i].name_str, name) == 0) {
+          outputs[i].hypr_id = id;
+          bongocat_log_debug("Mapped xdg-output '%s' to Hyprland ID %d\n", name,
+                             id);
+          break;
+        }
+      }
+    }
+  }
+
+  pclose(fp);
+}
+
+static bool hypr_get_active_window(window_info_t *win) {
+  FILE *fp = popen("hyprctl activewindow 2>/dev/null", "r");
+  if (!fp)
     return false;
-}
-static bool hypr_fs_update_state(void) {
-    window_info_t win;
-    if (hypr_get_active_window(&win)) {
-        bool fullscreen_on_same_output = false;
-        for (size_t i = 0; i < output_count; i++) {
-            if (outputs[i].hypr_id == win.monitor_id) {
-                if (output == outputs[i].wl_output) {
-                    fullscreen_on_same_output = true;
-                    break;
-                }
-            }
-        }
-        if (fullscreen_on_same_output) {
-            fs_update_state(win.fullscreen);
-        } else {
-            fs_update_state(false);
-        }
-        return true;
-    }
-
-    return false;
-}
+
+  char line[512];
+  bool has_window = false;
+  win->monitor_id = -1;
+  win->fullscreen = false;
+
+  while (fgets(line, sizeof(line), fp)) {
+    // monitor: 0
+    if (strstr(line, "monitor:")) {
+      sscanf(line, "%*[\t ]monitor: %d", &win->monitor_id);
+      has_window = true;
+    }
+    // fullscreen: 0/1/2
+    if (strstr(line, "fullscreen:")) {
+      int val;
+      if (sscanf(line, "%*[\t ]fullscreen: %d", &val) == 1) {
+        win->fullscreen = (val != 0);
+      }
+    }
+    // at: X,Y
+    if (strstr(line, "at:")) {
+      if (sscanf(line, "%*[\t ]at: [%d, %d]", &win->x, &win->y) < 2) {
+        sscanf(line, "%*[\t ]at: %d,%d", &win->x, &win->y);
+      }
+    }
+    // size: W,H
+    if (strstr(line, "size:")) {
+      if (sscanf(line, "%*[\t ]size: [%d, %d]", &win->width, &win->height) <
+          2) {
+        sscanf(line, "%*[\t ]size: %d,%d", &win->width, &win->height);
+      }
+    }
+  }
+
+  pclose(fp);
+  return has_window;
+}
+
+static bool fs_check_compositor_fallback(void) {
+  bongocat_log_debug("Using compositor-specific fullscreen detection");
+
+  // Try Hyprland first
+  window_info_t win;
+  if (hypr_get_active_window(&win)) {
+    return win.fullscreen;
+  }
+
+  // Try Sway as fallback
+  FILE *fp = popen("swaymsg -t get_tree 2>/dev/null", "r");
+  if (fp) {
+    char sway_buffer[4096];
+    bool is_fullscreen = false;
+
+    while (fgets(sway_buffer, sizeof(sway_buffer), fp)) {
+      if (strstr(sway_buffer, "\"fullscreen_mode\":1")) {
+        is_fullscreen = true;
+        bongocat_log_debug("Fullscreen detected in Sway");
+        break;
+      }
+    }
+    pclose(fp);
+    return is_fullscreen;
+  }
+
+  bongocat_log_debug("No supported compositor found for fullscreen detection");
+  return false;
+}
+
 // Foreign toplevel protocol event handlers
 // Each toplevel tracks its fullscreen and activated state
 typedef struct {
@@ -429,11 +389,67 @@
 // Track the currently active toplevel's fullscreen state
 static bool active_toplevel_fullscreen = false;
 
+static bool fs_check_status(void) {
+  if (fs_detector.manager) {
+    return fs_detector.has_fullscreen_toplevel;
+  }
+  return fs_check_compositor_fallback();
+}
+
+static bool update_fullscreen_state_toplevel(tracked_toplevel_t *tracked,
+                                             bool is_fullscreen,
+                                             bool is_activated) {
+  bool state_changed = tracked->is_fullscreen != is_fullscreen ||
+                       tracked->is_activated != is_activated;
+  tracked->is_fullscreen = is_fullscreen;
+  tracked->is_activated = is_activated;
+
+  /// @NOTE: tracked.output can always be NULL when no output.enter/output.leave
+  /// event were triggert
+  // Only trigger overlay update if this fullscreen window is on our output
+  if (tracked->output == output && state_changed) {
+    fs_update_state(is_fullscreen);
+    return true;
+  }
+
+  return false;
+}
+static bool hypr_fs_update_state(toplevel_data_t *toplevel_data) {
+  window_info_t win;
+  if (hypr_get_active_window(&win)) {
+    bool found_output = false;
+    for (size_t i = 0; i < output_count; i++) {
+      if (outputs[i].hypr_id == win.monitor_id) {
+        if (output == outputs[i].wl_output) {
+          found_output = true;
+          break;
+        }
+      }
+    }
+
+    if (found_output) {
+      toplevel_data->is_activated = true;
+      toplevel_data->is_fullscreen = win.fullscreen;
+
+      active_toplevel_fullscreen = win.fullscreen;
+      fs_update_state(win.fullscreen);
+    } else {
+      // active window is not on the same screen as bongocat
+      toplevel_data->is_activated = false;
+      toplevel_data->is_fullscreen = false;
+      active_toplevel_fullscreen = false;
+      fs_update_state(false);
+    }
+    return true;
+  }
+
+  return false;
+}
+
 static void
 fs_handle_toplevel_state(void *data,
                          struct zwlr_foreign_toplevel_handle_v1 *handle,
                          struct wl_array *state) {
-  (void)handle;
   toplevel_data_t *toplevel_data = (toplevel_data_t *)data;
   if (!toplevel_data)
     return;
@@ -446,74 +462,56 @@
     if (*state_ptr == ZWLR_FOREIGN_TOPLEVEL_HANDLE_V1_STATE_FULLSCREEN) {
       is_fullscreen = true;
     }
-<<<<<<< HEAD
-
-    /// @NOTE: tracked.output can always be NULL when no output.enter/output.leave event were triggerd
-    for (size_t i = 0; i < track_toplevels_count; i++) {
-        if (track_toplevels[i].handle == handle) {
-            bool output_found = update_fullscreen_state_toplevel(&track_toplevels[i], is_fullscreen);
-            if (output_found) {
-                return;
-            }
-        }
-    }
-
-    // check for hyprland
-    if (hypr_fs_update_state()) {
-        return;
-    }
-
-    // Fallback: global update
-=======
     if (*state_ptr == ZWLR_FOREIGN_TOPLEVEL_HANDLE_V1_STATE_ACTIVATED) {
       is_activated = true;
     }
   }
 
-  bool was_activated = toplevel_data->is_activated;
-  bool was_fullscreen = toplevel_data->is_fullscreen;
-
-  toplevel_data->is_fullscreen = is_fullscreen;
-  toplevel_data->is_activated = is_activated;
-
-  // Case 1: Window becomes active - update state based on its fullscreen status
-  if (is_activated) {
-    active_toplevel_fullscreen = is_fullscreen;
->>>>>>> 7a68f3ed
-    fs_update_state(is_fullscreen);
-  }
-  // Case 2: Previously active fullscreen window loses activation
-  // (e.g., switching to empty workspace) - show bongocat
-  else if (was_activated && was_fullscreen && !is_activated) {
-    active_toplevel_fullscreen = false;
-    fs_update_state(false);
-  }
-}
-
-<<<<<<< HEAD
-static void fs_handle_toplevel_closed(void *data, struct zwlr_foreign_toplevel_handle_v1 *handle) {
-    (void)data;
-    zwlr_foreign_toplevel_handle_v1_destroy(handle);
-
-    // remove from track_toplevels if present
-    for (size_t i = 0; i < track_toplevels_count; ++i) {
-        if (track_toplevels[i].handle == handle) {
-            track_toplevels[i].handle = NULL;
-            track_toplevels[i].output = NULL;
-            track_toplevels[i].is_fullscreen = false;
-            // compact array to keep contiguous
-            for (size_t j = i; j + 1 < track_toplevels_count; ++j) {
-                track_toplevels[j] = track_toplevels[j+1];
-            }
-            track_toplevels_count--;
-            break;
-        }
-    }
-=======
+  /// @NOTE: tracked.output can be NULL when no output.enter/output.leave
+  /// event were triggerd
+  bool output_found = false;
+  for (size_t i = 0; i < track_toplevels_count; i++) {
+    if (track_toplevels[i].handle == handle) {
+      output_found |= update_fullscreen_state_toplevel(
+          &track_toplevels[i], is_fullscreen, is_activated);
+    }
+  }
+
+  // fallback: hyprland; when toplevel detection is not working
+  if (!output_found) {
+    output_found |= hypr_fs_update_state(toplevel_data);
+  }
+
+  // fallback: global fullscreen
+  if (!output_found) {
+    bool was_activated = toplevel_data->is_activated;
+    bool was_fullscreen = toplevel_data->is_fullscreen;
+
+    toplevel_data->is_fullscreen = is_fullscreen;
+    toplevel_data->is_activated = is_activated;
+
+    // Case 1: Window becomes active - update state based on its fullscreen
+    // status
+    if (is_activated) {
+      active_toplevel_fullscreen = is_fullscreen;
+      fs_update_state(is_fullscreen);
+    }
+    // Case 2: Previously active fullscreen window loses activation
+    // (e.g., switching to empty workspace) - show bongocat
+    else if (was_activated && was_fullscreen && !is_activated) {
+      active_toplevel_fullscreen = false;
+      fs_update_state(false);
+    }
+  }
+}
+
 static void
 fs_handle_toplevel_closed(void *data,
                           struct zwlr_foreign_toplevel_handle_v1 *handle) {
   toplevel_data_t *toplevel_data = (toplevel_data_t *)data;
+  if (!toplevel_data)
+    return;
+
   if (toplevel_data) {
     // If the closed toplevel was the active fullscreen one, clear state
     if (toplevel_data->is_activated && toplevel_data->is_fullscreen) {
@@ -523,7 +521,21 @@
     free(toplevel_data);
   }
   zwlr_foreign_toplevel_handle_v1_destroy(handle);
->>>>>>> 7a68f3ed
+
+  // remove from track_toplevels if present
+  for (size_t i = 0; i < track_toplevels_count; ++i) {
+    if (track_toplevels[i].handle == handle) {
+      track_toplevels[i].handle = NULL;
+      track_toplevels[i].output = NULL;
+      track_toplevels[i].is_fullscreen = false;
+      // compact array to keep contiguous
+      for (size_t j = i; j + 1 < track_toplevels_count; ++j) {
+        track_toplevels[j] = track_toplevels[j + 1];
+      }
+      track_toplevels_count--;
+      break;
+    }
+  }
 }
 
 // Minimal event handlers for unused events
@@ -543,36 +555,6 @@
   (void)app_id;
 }
 
-<<<<<<< HEAD
-static void fs_handle_output_enter(void *data, struct zwlr_foreign_toplevel_handle_v1 *handle, struct wl_output *output) {
-    (void)data;
-
-    for (size_t i = 0; i < track_toplevels_count; i++) {
-        if (track_toplevels[i].handle == handle) {
-            track_toplevels[i].output = output;
-            if (track_toplevels[i].is_fullscreen) {
-                if (track_toplevels[i].output == output) {
-                    fs_update_state(true);
-                }
-            }
-            break;
-        }
-    }
-}
-
-static void fs_handle_output_leave(void *data, struct zwlr_foreign_toplevel_handle_v1 *handle, struct wl_output *output) {
-    (void)data;
-
-    for (size_t i = 0; i < track_toplevels_count; i++) {
-        if (track_toplevels[i].handle == handle && track_toplevels[i].output == output) {
-            if (track_toplevels[i].is_fullscreen && track_toplevels[i].output == output) {
-                fs_update_state(false);
-            }
-            track_toplevels[i].output = NULL;
-            break;
-        }
-    }
-=======
 static void
 fs_handle_output_enter(void *data,
                        struct zwlr_foreign_toplevel_handle_v1 *handle,
@@ -580,6 +562,18 @@
   (void)data;
   (void)handle;
   (void)toplevel_output;
+
+  for (size_t i = 0; i < track_toplevels_count; i++) {
+    if (track_toplevels[i].handle == handle) {
+      track_toplevels[i].output = output;
+      if (track_toplevels[i].is_fullscreen) {
+        if (track_toplevels[i].output == output) {
+          fs_update_state(true);
+        }
+      }
+      break;
+    }
+  }
 }
 
 static void
@@ -587,9 +581,19 @@
                        struct zwlr_foreign_toplevel_handle_v1 *handle,
                        struct wl_output *toplevel_output) {
   (void)data;
-  (void)handle;
   (void)toplevel_output;
->>>>>>> 7a68f3ed
+
+  for (size_t i = 0; i < track_toplevels_count; i++) {
+    if (track_toplevels[i].handle == handle &&
+        track_toplevels[i].output == output) {
+      if (track_toplevels[i].is_fullscreen &&
+          track_toplevels[i].output == output) {
+        fs_update_state(false);
+      }
+      track_toplevels[i].output = NULL;
+      break;
+    }
+  }
 }
 
 static void fs_handle_done(void *data,
@@ -618,33 +622,6 @@
         .parent = fs_handle_parent,
 };
 
-<<<<<<< HEAD
-static void fs_handle_manager_toplevel(void *data, struct zwlr_foreign_toplevel_manager_v1 *manager, 
-                                      struct zwlr_foreign_toplevel_handle_v1 *toplevel) {
-    (void)data; (void)manager;
-    
-    zwlr_foreign_toplevel_handle_v1_add_listener(toplevel, &fs_toplevel_listener, NULL);
-
-    if (track_toplevels_count < MAX_TOPLEVELS) {
-        bool already_tracked = false;
-        for (size_t i = 0; i < track_toplevels_count; i++) {
-            if (track_toplevels[i].handle == toplevel) {
-                already_tracked = true;
-                break;
-            }
-        }
-        if (!already_tracked) {
-            track_toplevels[track_toplevels_count].handle = toplevel;
-            track_toplevels[track_toplevels_count].output = NULL;
-            track_toplevels[track_toplevels_count].is_fullscreen = false;
-            track_toplevels_count++;
-        }
-    } else {
-        bongocat_log_error("toplevel tracker is full, %zu max: %d", track_toplevels_count, MAX_TOPLEVELS);
-    }
-
-    bongocat_log_debug("New toplevel registered for fullscreen monitoring");
-=======
 static void
 fs_handle_manager_toplevel(void *data,
                            struct zwlr_foreign_toplevel_manager_v1 *manager,
@@ -666,8 +643,27 @@
 
   zwlr_foreign_toplevel_handle_v1_add_listener(toplevel, &fs_toplevel_listener,
                                                toplevel_data);
+
+  if (track_toplevels_count < MAX_TOPLEVELS) {
+    bool already_tracked = false;
+    for (size_t i = 0; i < track_toplevels_count; i++) {
+      if (track_toplevels[i].handle == toplevel) {
+        already_tracked = true;
+        break;
+      }
+    }
+    if (!already_tracked) {
+      track_toplevels[track_toplevels_count].handle = toplevel;
+      track_toplevels[track_toplevels_count].output = NULL;
+      track_toplevels[track_toplevels_count].is_fullscreen = false;
+      track_toplevels_count++;
+    }
+  } else {
+    bongocat_log_error("toplevel tracker is full, %zu max: %d",
+                       track_toplevels_count, MAX_TOPLEVELS);
+  }
+
   bongocat_log_debug("New toplevel registered for fullscreen monitoring");
->>>>>>> 7a68f3ed
 }
 
 static void
@@ -1025,58 +1021,12 @@
 // MAIN WAYLAND INTERFACE IMPLEMENTATION
 // =============================================================================
 
-<<<<<<< HEAD
-static bongocat_error_t wayland_setup_protocols(void) {
-    struct wl_registry *registry = wl_display_get_registry(display);
-    if (!registry) {
-        bongocat_log_error("Failed to get Wayland registry");
-        return BONGOCAT_ERROR_WAYLAND;
-    }
-
-    wl_registry_add_listener(registry, &reg_listener, NULL);
-    wl_display_roundtrip(display);
-
-    if (xdg_output_manager) {
-        for (size_t i = 0; i < output_count; ++i) {
-            outputs[i].xdg_output = zxdg_output_manager_v1_get_xdg_output(xdg_output_manager, outputs[i].wl_output);
-            outputs[i].x = 0;
-            outputs[i].y = 0;
-            outputs[i].width = 0;
-            outputs[i].height = 0;
-            outputs[i].hypr_id = -1;
-            zxdg_output_v1_add_listener(outputs[i].xdg_output, &xdg_output_listener, &outputs[i]);
-        }
-
-        // Wait for all xdg_output events
-        wl_display_roundtrip(display);
-
-        hypr_update_outputs_with_monitor_ids();
-    }
-
-    output = NULL;
-    if (current_config->output_name) {
-        for (size_t i = 0; i < output_count; ++i) {
-            if (outputs[i].name_received &&
-                strcmp(outputs[i].name_str, current_config->output_name) == 0) {
-                output = outputs[i].wl_output;
-                bongocat_log_info("Matched output: %s", outputs[i].name_str);
-                break;
-            }
-        }
-
-        if (!output) {
-            bongocat_log_error("Could not find output named '%s', defaulting to first output",
-                               current_config->output_name);
-        }
-    }
-=======
 static void wayland_update_output(void) {
   output = NULL;
   bound_output_name = 0;
   using_named_output = false;
   current_screen_info = NULL;
   bound_screen_name = NULL;
->>>>>>> 7a68f3ed
 
   if (current_config->output_name) {
     for (size_t i = 0; i < output_count; ++i) {
@@ -1132,12 +1082,19 @@
     for (size_t i = 0; i < output_count; ++i) {
       outputs[i].xdg_output = zxdg_output_manager_v1_get_xdg_output(
           xdg_output_manager, outputs[i].wl_output);
+      outputs[i].x = 0;
+      outputs[i].y = 0;
+      outputs[i].width = 0;
+      outputs[i].height = 0;
+      outputs[i].hypr_id = -1;
       zxdg_output_v1_add_listener(outputs[i].xdg_output, &xdg_output_listener,
                                   &outputs[i]);
     }
 
     // Wait for all xdg_output events
     wl_display_roundtrip(display);
+
+    hypr_update_outputs_with_monitor_ids();
   }
 
   wayland_update_output();
