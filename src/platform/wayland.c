#define _POSIX_C_SOURCE 200809L
#include "graphics/animation.h"
#include "platform/wayland.h"
#include "graphics/bar.h"
#include "../protocols/wlr-foreign-toplevel-management-v1-client-protocol.h"
#include <assert.h>
#include <poll.h>
#include <unistd.h>
#include <fcntl.h>
#include <errno.h>
#include <sys/mman.h>
#include <sys/stat.h>
#include <sys/time.h>
<<<<<<< HEAD
#include <sys/types.h>
#include <pthread.h>
#include <linux/input.h>
#include <signal.h>
#include <stdlib.h>
#include <wayland-client.h>
#include <sys/signalfd.h>
#include <sys/wait.h>

#include "utils/memory.h"
=======
#include "../protocols/wlr-foreign-toplevel-management-v1-client-protocol.h"
#include "../protocols/xdg-output-unstable-v1-client-protocol.h"
>>>>>>> 5db0179d

// =============================================================================
// GLOBAL STATE AND CONFIGURATION
// =============================================================================

#define LINE_BUF 512
#define SWAY_BUF 4096
#define MAX_TOPLEVELS 64

#define CREATE_SHM_MAX_ATTEMPTS 100
#define CHECK_INTERVAL_MS 100
#define POOL_MIN_TIMEOUT_MS 100
#define POOL_MAX_TIMEOUT_MS 1000
#define MAX_ATTEMPTS 100

#define WAYLAND_LAYER_NAME "OVERLAY"

// =============================================================================
// SCREEN DIMENSION MANAGEMENT
// =============================================================================

typedef struct {
    int screen_width;
    int screen_height;
    int transform;
    int raw_width;
    int raw_height;
    bool mode_received;
    bool geometry_received;
} screen_info_t;

<<<<<<< HEAD
static screen_info_t g_screen_info = {0};

// use for listeners
static wayland_context_t* g_wayland_context = NULL;
static animation_context_t* g_animation_context = NULL;
static struct zwlr_foreign_toplevel_handle_v1* g_tracked_toplevels[MAX_TOPLEVELS] = {0};
static size_t g_num_toplevels = 0;
=======
static screen_info_t screen_info = {0};
static output_ref_t outputs[MAX_OUTPUTS];
static size_t output_count = 0;
static struct zxdg_output_manager_v1 *xdg_output_manager = NULL;

// =============================================================================
// ZXDG LISTENER IMPLEMENTATION
// =============================================================================

static void handle_xdg_output_name(void *data, struct zxdg_output_v1 *xdg_output __attribute__((unused)),
                                   const char *name) {
    output_ref_t *oref = data;
    snprintf(oref->name_str, sizeof(oref->name_str), "%s", name);
    oref->name_received = true;
    bongocat_log_debug("xdg-output name received: %s", name);
}

static void handle_xdg_output_logical_position(void *data, struct zxdg_output_v1 *xdg_output,
                                               int32_t x, int32_t y) {}
static void handle_xdg_output_logical_size(void *data, struct zxdg_output_v1 *xdg_output,
                                           int32_t width, int32_t height) {}
static void handle_xdg_output_done(void *data, struct zxdg_output_v1 *xdg_output) {}

static void handle_xdg_output_description(void *data, struct zxdg_output_v1 *xdg_output, const char *description) {
    (void)data; (void)xdg_output; (void)description;
}

static const struct zxdg_output_v1_listener xdg_output_listener = {
    .logical_position = handle_xdg_output_logical_position,
    .logical_size = handle_xdg_output_logical_size,
    .done = handle_xdg_output_done,
    .name = handle_xdg_output_name,
    .description = handle_xdg_output_description
};
>>>>>>> 5db0179d

// =============================================================================
// FULLSCREEN DETECTION MODULE
// =============================================================================

typedef struct {
    struct zwlr_foreign_toplevel_manager_v1 *manager;
    bool has_fullscreen_toplevel;
    struct timeval last_check;
} fullscreen_detector_t;

static fullscreen_detector_t g_fs_detector = {0};

// =============================================================================
// FULLSCREEN DETECTION IMPLEMENTATION
// =============================================================================

static void fs_update_state(bool new_state) {
    assert(g_wayland_context);
    assert(g_animation_context);
    if (new_state != g_fs_detector.has_fullscreen_toplevel) {
        g_fs_detector.has_fullscreen_toplevel = new_state;
        g_wayland_context->fullscreen_detected = new_state;
        
        BONGOCAT_LOG_INFO("Fullscreen state changed: %s",
                          g_wayland_context->fullscreen_detected ? "detected" : "cleared");

        if (atomic_load(&g_wayland_context->configured)) {
            draw_bar(g_wayland_context, g_animation_context);
        }
    }
}

static bool fs_check_compositor_fallback(void) {
    BONGOCAT_LOG_DEBUG("Using compositor-specific fullscreen detection");
    
    // Try Hyprland first
    FILE *fp = popen("hyprctl activewindow 2>/dev/null", "r");
    if (fp) {
        char line[LINE_BUF] = {0};
        bool is_fullscreen = false;
        
        while (fgets(line, sizeof(line), fp)) {
            size_t len = strlen(line);
            if (len > 0 && line[len-1] == '\n') {
                line[len-1] = '\0';
            }
            
            if (strstr(line, "fullscreen: 1") || strstr(line, "fullscreen: 2") || 
                strstr(line, "fullscreen: true")) {
                is_fullscreen = true;
                BONGOCAT_LOG_DEBUG("Fullscreen detected in Hyprland");
                break;
            }
        }
        pclose(fp);
        return is_fullscreen;
    }
    
    // Try Sway as fallback
    fp = popen("swaymsg -t get_tree 2>/dev/null", "r");
    if (fp) {
        char sway_buffer[SWAY_BUF] = {0};
        bool is_fullscreen = false;
        
        while (fgets(sway_buffer, sizeof(sway_buffer), fp)) {
            if (strstr(sway_buffer, "\"fullscreen_mode\":1")) {
                is_fullscreen = true;
                BONGOCAT_LOG_DEBUG("Fullscreen detected in Sway");
                break;
            }
        }
        pclose(fp);
        return is_fullscreen;
    }
    
    BONGOCAT_LOG_DEBUG("No supported compositor found for fullscreen detection");
    return false;
}

static bool fs_check_status(void) {
    if (g_fs_detector.manager) {
        return g_fs_detector.has_fullscreen_toplevel;
    }
    return fs_check_compositor_fallback();
}

// Foreign toplevel protocol event handlers
static void fs_handle_toplevel_state(void *data, struct zwlr_foreign_toplevel_handle_v1 *handle,
                                     struct wl_array *state) {
    UNUSED(data); UNUSED(handle);
    
    bool is_fullscreen = false;
    uint32_t *state_ptr = NULL;
    
    wl_array_for_each(state_ptr, state) {
        if (*state_ptr == ZWLR_FOREIGN_TOPLEVEL_HANDLE_V1_STATE_FULLSCREEN) {
            is_fullscreen = true;
            break;
        }
    }
    
    fs_update_state(is_fullscreen);
}

static void fs_handle_toplevel_closed(void *data, struct zwlr_foreign_toplevel_handle_v1 *handle) {
    UNUSED(data);
    zwlr_foreign_toplevel_handle_v1_destroy(handle);
}

// Minimal event handlers for unused events
static void fs_handle_title(void *data, struct zwlr_foreign_toplevel_handle_v1 *handle, const char *title) {
    UNUSED(data); UNUSED(handle); UNUSED(title);
}

static void fs_handle_app_id(void *data, struct zwlr_foreign_toplevel_handle_v1 *handle, const char *app_id) {
    UNUSED(data); UNUSED(handle); UNUSED(app_id);
}

static void fs_handle_output_enter(void *data, struct zwlr_foreign_toplevel_handle_v1 *handle, struct wl_output *output) {
    UNUSED(data); UNUSED(handle); UNUSED(output);
}

static void fs_handle_output_leave(void *data, struct zwlr_foreign_toplevel_handle_v1 *handle, struct wl_output *output) {
    UNUSED(data); UNUSED(handle); UNUSED(output);
}

static void fs_handle_done(void *data, struct zwlr_foreign_toplevel_handle_v1 *handle) {
    UNUSED(data); UNUSED(handle);
}

static void fs_handle_parent(void *data, struct zwlr_foreign_toplevel_handle_v1 *handle, struct zwlr_foreign_toplevel_handle_v1 *parent) {
    UNUSED(data); UNUSED(handle); UNUSED(parent);
}

static const struct zwlr_foreign_toplevel_handle_v1_listener fs_toplevel_listener = {
    .title = fs_handle_title,
    .app_id = fs_handle_app_id,
    .output_enter = fs_handle_output_enter,
    .output_leave = fs_handle_output_leave,
    .state = fs_handle_toplevel_state,
    .done = fs_handle_done,
    .closed = fs_handle_toplevel_closed,
    .parent = fs_handle_parent,
};

static void fs_handle_manager_toplevel(void *data, struct zwlr_foreign_toplevel_manager_v1 *manager, 
                                      struct zwlr_foreign_toplevel_handle_v1 *toplevel) {
    UNUSED(data); UNUSED(manager);

    zwlr_foreign_toplevel_handle_v1_add_listener(toplevel, &fs_toplevel_listener, NULL);
    if (g_num_toplevels < MAX_TOPLEVELS) {
        bool already_tracked = false;
        for (size_t i = 0; i < g_num_toplevels; i++) {
            if (g_tracked_toplevels[i] == toplevel) {
                already_tracked = true;
                break;
            }
        }
        if (!already_tracked) {
            g_tracked_toplevels[g_num_toplevels] = toplevel;
            g_num_toplevels++;
        }
    } else {
        BONGOCAT_LOG_ERROR("toplevel tracker is full, %zu max: %d", g_num_toplevels, MAX_TOPLEVELS);
    }

    BONGOCAT_LOG_DEBUG("New toplevel registered for fullscreen monitoring: %zu", g_num_toplevels);
}

static void fs_handle_manager_finished(void *data, struct zwlr_foreign_toplevel_manager_v1 *manager) {
    UNUSED(data);
    BONGOCAT_LOG_INFO("Foreign toplevel manager finished");
    zwlr_foreign_toplevel_manager_v1_destroy(manager);
    g_fs_detector.manager = NULL;
}

static const struct zwlr_foreign_toplevel_manager_v1_listener fs_manager_listener = {
    .toplevel = fs_handle_manager_toplevel,
    .finished = fs_handle_manager_finished,
};

// =============================================================================
// SCREEN DIMENSION MANAGEMENT
// =============================================================================

static void screen_calculate_dimensions(void) {
    if (!g_screen_info.mode_received || !g_screen_info.geometry_received || g_screen_info.screen_width > 0) {
        return;
    }
    
    bool is_rotated = (g_screen_info.transform == WL_OUTPUT_TRANSFORM_90 ||
                      g_screen_info.transform == WL_OUTPUT_TRANSFORM_270 ||
                      g_screen_info.transform == WL_OUTPUT_TRANSFORM_FLIPPED_90 ||
                      g_screen_info.transform == WL_OUTPUT_TRANSFORM_FLIPPED_270);
    
    if (is_rotated) {
        g_screen_info.screen_width = g_screen_info.raw_height;
        g_screen_info.screen_height = g_screen_info.raw_width;
        BONGOCAT_LOG_INFO("Detected rotated screen: %dx%d (transform: %d)",
                         g_screen_info.raw_height, g_screen_info.raw_width, g_screen_info.transform);
    } else {
        g_screen_info.screen_width = g_screen_info.raw_width;
        g_screen_info.screen_height = g_screen_info.raw_height;
        BONGOCAT_LOG_INFO("Detected screen: %dx%d (transform: %d)",
                         g_screen_info.raw_width, g_screen_info.raw_height, g_screen_info.transform);
    }
}

// =============================================================================
// BUFFER AND DRAWING MANAGEMENT
// =============================================================================

int create_shm(off_t size) {
    const size_t name_suffix_len = 8;
    const size_t name_prefix_len = 9;
    char name[] = "/bar-shm-XXXXXXXX";
    assert((name_prefix_len + name_suffix_len) == strlen(name));
    const char charset[] = "ABCDEFGHIJKLMNOPQRSTUVWXYZabcdefghijklmnopqrstuvwxyz0123456789";
    int fd = -1;

    for (int i = 0; i < CREATE_SHM_MAX_ATTEMPTS; i++) {
        for (size_t j = 0; j < name_suffix_len; j++) {
            name[name_prefix_len + j] = charset[rand() % (sizeof(charset) - 1)];
        }
        fd = shm_open(name, O_RDWR | O_CREAT | O_EXCL, 0600);
        if (fd >= 0) {
            shm_unlink(name);
            break;
        }
    }

    if (fd < 0 || ftruncate(fd, size) < 0) {
        perror("shm");
        return -1;
    }

    return fd;
}

// =============================================================================
// WAYLAND EVENT HANDLERS
// =============================================================================

static void layer_surface_configure(void *data ,
                                   struct zwlr_layer_surface_v1 *ls,
                                   uint32_t serial, uint32_t w, uint32_t h) {
    UNUSED(data);
    assert(g_wayland_context);
    assert(g_animation_context);
    BONGOCAT_LOG_DEBUG("Layer surface configured: %dx%d", w, h);
    zwlr_layer_surface_v1_ack_configure(ls, serial);
    atomic_store(&g_wayland_context->configured, true);
    draw_bar(g_wayland_context, g_animation_context);
}

static struct zwlr_layer_surface_v1_listener layer_listener = {
    .configure = layer_surface_configure,
    .closed = NULL,
};

static void xdg_wm_base_ping(void *data , 
                            struct xdg_wm_base *wm_base, uint32_t serial) {
    UNUSED(data);
    xdg_wm_base_pong(wm_base, serial);
}

static struct xdg_wm_base_listener xdg_wm_base_listener = {
    .ping = xdg_wm_base_ping,
};

static void output_geometry(void *data,
                           struct wl_output *wl_output,
                           int32_t x,
                           int32_t y,
                           int32_t physical_width,
                           int32_t physical_height,
                           int32_t subpixel,
                           const char *make,
                           const char *model,
                           int32_t transform) {
    UNUSED(data); UNUSED(wl_output);
    UNUSED(x); UNUSED(y);
    UNUSED(physical_width); UNUSED(physical_height);
    UNUSED(subpixel);
    UNUSED(make); UNUSED(model);

    g_screen_info.transform = transform;
    g_screen_info.geometry_received = true;
    BONGOCAT_LOG_DEBUG("Output transform: %d", transform);
    screen_calculate_dimensions();
}

static void output_mode(void *data ,
                       struct wl_output *wl_output ,
                       uint32_t flags, int32_t width, int32_t height,
                       int32_t refresh) {
    UNUSED(data); UNUSED(wl_output);
    UNUSED(refresh);

    if (flags & WL_OUTPUT_MODE_CURRENT) {
        g_screen_info.raw_width = width;
        g_screen_info.raw_height = height;
        g_screen_info.mode_received = true;
        BONGOCAT_LOG_DEBUG("Received raw screen mode: %dx%d", width, height);
        screen_calculate_dimensions();
    }
}

static void output_done(void *data,
                       struct wl_output *wl_output) {
    UNUSED(data); UNUSED(wl_output);
    screen_calculate_dimensions();
    BONGOCAT_LOG_DEBUG("Output configuration complete");
}

static void output_scale(void *data,
                        struct wl_output *wl_output,
                        int32_t factor) {
    UNUSED(data); UNUSED(wl_output); UNUSED(factor);
    // Scale not needed for our use case
}

static struct wl_output_listener output_listener = {
    .geometry = output_geometry,
    .mode = output_mode,
    .done = output_done,
    .scale = output_scale,
};

// =============================================================================
// WAYLAND PROTOCOL REGISTRY
// =============================================================================

static void registry_global(void *data , struct wl_registry *reg, 
                           uint32_t name, const char *iface, uint32_t ver) {
    UNUSED(data); UNUSED(ver);
    assert(g_wayland_context);

    if (strcmp(iface, wl_compositor_interface.name) == 0) {
        g_wayland_context->compositor = (struct wl_compositor *)wl_registry_bind(reg, name, &wl_compositor_interface, 4);
    } else if (strcmp(iface, wl_shm_interface.name) == 0) {
        g_wayland_context->shm = (struct wl_shm *)wl_registry_bind(reg, name, &wl_shm_interface, 1);
    } else if (strcmp(iface, zwlr_layer_shell_v1_interface.name) == 0) {
        g_wayland_context->layer_shell = (struct zwlr_layer_shell_v1 *)wl_registry_bind(reg, name, &zwlr_layer_shell_v1_interface, 1);
    } else if (strcmp(iface, xdg_wm_base_interface.name) == 0) {
        g_wayland_context->xdg_wm_base = (struct xdg_wm_base *)wl_registry_bind(reg, name, &xdg_wm_base_interface, 1);
        if (g_wayland_context->xdg_wm_base) {
            xdg_wm_base_add_listener(g_wayland_context->xdg_wm_base, &xdg_wm_base_listener, NULL);
        }
    } else if (strcmp(iface, zxdg_output_manager_v1_interface.name) == 0) {
        xdg_output_manager = wl_registry_bind(reg, name, &zxdg_output_manager_v1_interface, 3);
    } else if (strcmp(iface, wl_output_interface.name) == 0) {
<<<<<<< HEAD
        if (!g_wayland_context->output) {
            g_wayland_context->output = (struct wl_output *)wl_registry_bind(reg, name, &wl_output_interface, 2);
            wl_output_add_listener(g_wayland_context->output, &output_listener, NULL);
=======
        if (output_count < MAX_OUTPUTS) {
            outputs[output_count].name = name;
            outputs[output_count].wl_output = wl_registry_bind(reg, name, &wl_output_interface, 2);
            wl_output_add_listener(outputs[output_count].wl_output, &output_listener, NULL);
            output_count++;
>>>>>>> 5db0179d
        }
    } else if (strcmp(iface, zwlr_foreign_toplevel_manager_v1_interface.name) == 0) {
        g_fs_detector.manager = (struct zwlr_foreign_toplevel_manager_v1 *)
            wl_registry_bind(reg, name, &zwlr_foreign_toplevel_manager_v1_interface, 3);
        if (g_fs_detector.manager) {
            zwlr_foreign_toplevel_manager_v1_add_listener(g_fs_detector.manager, &fs_manager_listener, NULL);
            BONGOCAT_LOG_INFO("Foreign toplevel manager bound - using Wayland protocol for fullscreen detection");
        }
    }
}

static void registry_remove(void *data,
                           struct wl_registry *registry,
                           uint32_t name ) {
    UNUSED(data); UNUSED(registry); UNUSED(name);
}

static struct wl_registry_listener reg_listener = {
    .global = registry_global,
    .global_remove = registry_remove
};

// =============================================================================
// MAIN WAYLAND INTERFACE IMPLEMENTATION
// =============================================================================

static bongocat_error_t wayland_setup_protocols(wayland_context_t* ctx, animation_context_t *anim) {
    BONGOCAT_CHECK_NULL(ctx, BONGOCAT_ERROR_INVALID_PARAM);

    if (g_wayland_context && g_wayland_context != ctx)  {
        BONGOCAT_LOG_WARNING("Switch wayland context, context was already setup?");
    }
    if (g_animation_context && g_animation_context != anim)  {
        BONGOCAT_LOG_WARNING("Switch animation context, context was already setup?");
    }
    g_wayland_context = ctx;
    g_animation_context = anim;
    // assume g_tracked_toplevels is not used, yet
    if (g_num_toplevels == 0) {
        for (size_t i = 0; i < MAX_TOPLEVELS; ++i) {
            g_tracked_toplevels[i] = NULL;
        }
    }
    // read-only config
    //const config_t* const current_config = ctx->_local_copy_config;
    //assert(current_config);

    struct wl_registry *registry = wl_display_get_registry(ctx->display);
    if (!registry) {
        BONGOCAT_LOG_ERROR("Failed to get Wayland registry");
        return BONGOCAT_ERROR_WAYLAND;
    }

    wl_registry_add_listener(registry, &reg_listener, NULL);
    wl_display_roundtrip(ctx->display);

<<<<<<< HEAD
    if (!ctx->compositor || !ctx->shm || !ctx->layer_shell) {
        BONGOCAT_LOG_ERROR("Missing required Wayland protocols");
=======
    if (xdg_output_manager) {
        for (size_t i = 0; i < output_count; ++i) {
            outputs[i].xdg_output = zxdg_output_manager_v1_get_xdg_output(xdg_output_manager, outputs[i].wl_output);
            zxdg_output_v1_add_listener(outputs[i].xdg_output, &xdg_output_listener, &outputs[i]);
        }

        // Wait for all xdg_output events
        wl_display_roundtrip(display);
    }

    output = NULL;
    if (current_config->output_name) {
        for (size_t i = 0; i < output_count; ++i) {
            if (outputs[i].name_received &&
                strcmp(outputs[i].name_str, current_config->output_name) == 0) {
                output = outputs[i].wl_output;
                bongocat_log_info("Matched output: %s", outputs[i].name_str);
                break;
                }
        }

        if (!output) {
            bongocat_log_error("Could not find output named '%s', defaulting to first output",
                               current_config->output_name);
        }
    }

    // Fallback
    if (!output && output_count > 0) {
        output = outputs[0].wl_output;
        bongocat_log_warning("Falling back to first output");
    }

    if (!compositor || !shm || !layer_shell) {
        bongocat_log_error("Missing required Wayland protocols");
>>>>>>> 5db0179d
        wl_registry_destroy(registry);
        return BONGOCAT_ERROR_WAYLAND;
    }

    // Configure screen dimensions
    int screen_width = DEFAULT_SCREEN_WIDTH;
    if (ctx->output) {
        wl_display_roundtrip(ctx->display);
        if (g_screen_info.screen_width > 0) {
            BONGOCAT_LOG_INFO("Detected screen width: %d", g_screen_info.screen_width);
            screen_width = g_screen_info.screen_width;
        } else {
            BONGOCAT_LOG_WARNING("Using default screen width: %d", DEFAULT_SCREEN_WIDTH);
            screen_width = DEFAULT_SCREEN_WIDTH;
        }
    } else {
        BONGOCAT_LOG_WARNING("No output found, using default screen width: %d", DEFAULT_SCREEN_WIDTH);
        screen_width = DEFAULT_SCREEN_WIDTH;
    }
    ctx->_screen_width = screen_width;

    wl_registry_destroy(registry);
    return BONGOCAT_SUCCESS;
}

static bongocat_error_t wayland_setup_surface(wayland_context_t* ctx) {
    BONGOCAT_CHECK_NULL(ctx, BONGOCAT_ERROR_INVALID_PARAM);
    // read-only config
    const config_t* const current_config = ctx->_local_copy_config;
    assert(current_config);

    ctx->surface = wl_compositor_create_surface(ctx->compositor);
    if (!ctx->surface) {
        BONGOCAT_LOG_ERROR("Failed to create surface");
        return BONGOCAT_ERROR_WAYLAND;
    }

<<<<<<< HEAD
    ctx->layer_surface = zwlr_layer_shell_v1_get_layer_surface(ctx->layer_shell, ctx->surface, NULL,
                                                          ZWLR_LAYER_SHELL_V1_LAYER_OVERLAY, 
                                                          "bongocat-overlay");
    if (!ctx->layer_surface) {
        BONGOCAT_LOG_ERROR("Failed to create layer surface");
=======
    layer_surface = zwlr_layer_shell_v1_get_layer_surface(layer_shell, surface, output,
                                                      ZWLR_LAYER_SHELL_V1_LAYER_OVERLAY,
                                                      "bongocat-overlay");

    if (!layer_surface) {
        bongocat_log_error("Failed to create layer surface");
>>>>>>> 5db0179d
        return BONGOCAT_ERROR_WAYLAND;
    }

    // Configure layer surface
    uint32_t anchor = ZWLR_LAYER_SURFACE_V1_ANCHOR_LEFT | ZWLR_LAYER_SURFACE_V1_ANCHOR_RIGHT;
    switch (current_config->overlay_position) {
        case POSITION_TOP:
            anchor |= ZWLR_LAYER_SURFACE_V1_ANCHOR_TOP;
            break;
        case POSITION_BOTTOM:
            anchor |= ZWLR_LAYER_SURFACE_V1_ANCHOR_BOTTOM;
            break;
        default:
            BONGOCAT_LOG_ERROR("Invalid overlay_position %d for layer surface, set to top (default)");
            anchor |= ZWLR_LAYER_SURFACE_V1_ANCHOR_TOP;
            break;
    }
    
    zwlr_layer_surface_v1_set_anchor(ctx->layer_surface, anchor);
    zwlr_layer_surface_v1_set_size(ctx->layer_surface, 0, current_config->bar_height);
    zwlr_layer_surface_v1_set_exclusive_zone(ctx->layer_surface, -1);
    zwlr_layer_surface_v1_set_keyboard_interactivity(ctx->layer_surface,
                                                     ZWLR_LAYER_SURFACE_V1_KEYBOARD_INTERACTIVITY_NONE);
    zwlr_layer_surface_v1_add_listener(ctx->layer_surface, &layer_listener, NULL);

    // Make surface click-through
    struct wl_region *input_region = wl_compositor_create_region(ctx->compositor);
    if (input_region) {
        wl_surface_set_input_region(ctx->surface, input_region);
        wl_region_destroy(input_region);
    }

    wl_surface_commit(ctx->surface);
    return BONGOCAT_SUCCESS;
}

static bongocat_error_t wayland_setup_buffer(wayland_context_t* ctx) {
    BONGOCAT_CHECK_NULL(ctx, BONGOCAT_ERROR_INVALID_PARAM);
    // read-only config
    const config_t* const current_config = ctx->_local_copy_config;
    assert(current_config);

    off_t size = ctx->_screen_width * current_config->bar_height * RGBA_CHANNELS;
    if (size <= 0) {
        BONGOCAT_LOG_ERROR("Invalid buffer size: %d", size);
        return BONGOCAT_ERROR_WAYLAND;
    }

    const int fd = create_shm(size);
    if (fd < 0) {
        return BONGOCAT_ERROR_WAYLAND;
    }

    assert(size >= 0 && (size_t)size <= SIZE_MAX);
    ctx->pixels_size = size;
    ctx->pixels = (uint8_t *)mmap(NULL, ctx->pixels_size, PROT_READ | PROT_WRITE, MAP_SHARED, fd, 0);
    if (ctx->pixels == MAP_FAILED) {
        BONGOCAT_LOG_ERROR("Failed to map shared memory: %s", strerror(errno));
        close(fd);
        return BONGOCAT_ERROR_MEMORY;
    }

    assert(size <= INT32_MAX);
    struct wl_shm_pool *pool = wl_shm_create_pool(ctx->shm, fd, (int32_t)size);
    if (!pool) {
        BONGOCAT_LOG_ERROR("Failed to create shared memory pool");
        munmap(ctx->pixels, size);
        ctx->pixels = NULL;
        close(fd);
        return BONGOCAT_ERROR_WAYLAND;
    }

    ctx->buffer = wl_shm_pool_create_buffer(pool, 0, ctx->_screen_width,
                                      current_config->bar_height,
                                      ctx->_screen_width * RGBA_CHANNELS,
                                      WL_SHM_FORMAT_ARGB8888);
    if (!ctx->buffer) {
        BONGOCAT_LOG_ERROR("Failed to create buffer");
        wl_shm_pool_destroy(pool);
        munmap(ctx->pixels, size);
        ctx->pixels = NULL;
        close(fd);
        return BONGOCAT_ERROR_WAYLAND;
    }

    wl_shm_pool_destroy(pool);
    close(fd);
    return BONGOCAT_SUCCESS;
}

bongocat_error_t wayland_init(wayland_context_t* ctx, const config_t *config, animation_context_t *anim) {
    BONGOCAT_CHECK_NULL(ctx, BONGOCAT_ERROR_INVALID_PARAM);
    BONGOCAT_CHECK_NULL(config, BONGOCAT_ERROR_INVALID_PARAM);
    BONGOCAT_CHECK_NULL(anim, BONGOCAT_ERROR_INVALID_PARAM);

    ctx->display = NULL;
    ctx->compositor = NULL;
    ctx->shm = NULL;
    ctx->layer_shell = NULL;
    ctx->xdg_wm_base = NULL;
    ctx->output = NULL;
    ctx->surface = NULL;
    ctx->buffer = NULL;
    ctx->layer_surface = NULL;
    ctx->pixels = NULL;
    atomic_store(&ctx->configured, false);
    ctx->_screen_width = DEFAULT_SCREEN_WIDTH;

    // Initialize shared memory for local config
    ctx->_local_copy_config = (config_t *)mmap(NULL, sizeof(config_t), PROT_READ | PROT_WRITE,
                                        MAP_SHARED | MAP_ANONYMOUS, -1, 0);
    if (ctx->_local_copy_config == MAP_FAILED) {
        BONGOCAT_LOG_ERROR("Failed to create shared memory for animation system: %s", strerror(errno));
        return BONGOCAT_ERROR_MEMORY;
    }
    wayland_update_config(ctx, config, anim);

    BONGOCAT_LOG_INFO("Initializing Wayland connection");

    ctx->display = wl_display_connect(NULL);
    if (!ctx->display) {
        munmap(ctx->_local_copy_config, sizeof(config_t));
        ctx->_local_copy_config = NULL;
        BONGOCAT_LOG_ERROR("Failed to connect to Wayland display");
        return BONGOCAT_ERROR_WAYLAND;
    }

    bongocat_error_t result;
    if ((result = wayland_setup_protocols(ctx, anim)) != BONGOCAT_SUCCESS ||
        (result = wayland_setup_surface(ctx)) != BONGOCAT_SUCCESS ||
        (result = wayland_setup_buffer(ctx)) != BONGOCAT_SUCCESS) {
        wayland_cleanup(ctx);
        return result;
    }

    BONGOCAT_LOG_INFO("Wayland initialization complete (%dx%d buffer)",
                     ctx->_screen_width, ctx->_local_copy_config->bar_height);
    return BONGOCAT_SUCCESS;
}

bongocat_error_t wayland_run(wayland_context_t* ctx, volatile sig_atomic_t *running, int signal_fd, const config_t* config, config_watcher_t* config_watcher, config_reload_callback_t config_reload_callback) {
    BONGOCAT_CHECK_NULL(ctx, BONGOCAT_ERROR_INVALID_PARAM);
    BONGOCAT_CHECK_NULL(running, BONGOCAT_ERROR_INVALID_PARAM);
    BONGOCAT_CHECK_NULL(config_reload_callback, BONGOCAT_ERROR_INVALID_PARAM);
    BONGOCAT_CHECK_NULL(g_wayland_context, BONGOCAT_ERROR_WAYLAND);

    // assume ctx and g_wayland_context are the same for all the wayland listener and registers etc.
    assert(ctx == g_wayland_context);

    BONGOCAT_LOG_INFO("Starting Wayland event loop");

    *running = 1;
    while (*running && ctx->display) {
        // Periodic fullscreen check for fallback detection
        struct timeval now;
        gettimeofday(&now, NULL);
        long elapsed_ms = (now.tv_sec - g_fs_detector.last_check.tv_sec) * 1000 +
                         (now.tv_usec - g_fs_detector.last_check.tv_usec) / 1000;
        
        if (elapsed_ms >= CHECK_INTERVAL_MS) {
            bool new_state = fs_check_status();
            if (new_state != ctx->fullscreen_detected) {
                fs_update_state(new_state);
            }
            g_fs_detector.last_check = now;
        }

        // Handle Wayland events
        const size_t fds_signals_index = 0;
        const size_t fds_config_reload_index = 1;
        const size_t fds_wayland_index = 2;
        const int fds_count = 3;
        struct pollfd fds[3] = {
            { .fd = signal_fd, .events = POLLIN },
            { .fd = config_watcher->reload_efd, .events = POLLIN },
            { .fd = wl_display_get_fd(ctx->display), .events = POLLIN },
        };
        assert(fds_count == LEN_ARRAY(fds));
        
        while (wl_display_prepare_read(ctx->display) != 0) {
            if (wl_display_dispatch_pending(ctx->display) == -1) {
                BONGOCAT_LOG_ERROR("Failed to dispatch pending events");
                *running = 0;
                return BONGOCAT_ERROR_WAYLAND;
            }
        }


        // check (wayland) pool twice as the FPS
        int timeout_ms = config->fps > 0 ? 1000 / config->fps / 2 : 0;
        timeout_ms = timeout_ms < POOL_MIN_TIMEOUT_MS ? POOL_MIN_TIMEOUT_MS : timeout_ms;
        timeout_ms = timeout_ms > POOL_MAX_TIMEOUT_MS ? POOL_MAX_TIMEOUT_MS : timeout_ms;
        // avoid reloading twice, by signal OR watcher
        bool config_reloaded = false;
        const int poll_result = poll(fds, fds_count, timeout_ms);
        if (poll_result > 0) {
            // signal events
            if (fds[fds_signals_index].revents & POLLIN) {
                struct signalfd_siginfo fdsi;
                ssize_t s = read(fds[fds_signals_index].fd, &fdsi, sizeof(fdsi));
                if (s != sizeof(fdsi)) {
                    BONGOCAT_LOG_ERROR("Failed to read signal fd");
                } else {
                    switch (fdsi.ssi_signo) {
                        case SIGINT:
                        case SIGTERM:
                            BONGOCAT_LOG_INFO("Received signal %d, shutting down gracefully", fdsi.ssi_signo);
                            *running = 0;
                            break;
                        case SIGCHLD:
                            while (waitpid(-1, NULL, WNOHANG) > 0);
                            break;
                        case SIGUSR2:
                            BONGOCAT_LOG_INFO("Received SIGUSR2, reloading config");
                            if (config_reload_callback && !config_reloaded) {
                                config_reload_callback();
                                config_reloaded = true;
                            }
                            break;
                        default:
                            BONGOCAT_LOG_WARNING("Received unexpected signal %d", fdsi.ssi_signo);
                            break;
                    }
                }
            }
            if (!*running) {
                // draining pool
                if (fds[fds_config_reload_index].revents & POLLIN) {
                    int attempts = 0;
                    uint64_t u;
                    while (read(config_watcher->reload_efd, &u, sizeof(uint64_t)) == sizeof(uint64_t) && attempts < MAX_ATTEMPTS) {
                        attempts++;
                    }
                }
                wl_display_cancel_read(ctx->display);
                break;
            }

            // reload config event
            if (fds[fds_config_reload_index].revents & POLLIN) {
                BONGOCAT_LOG_DEBUG("Receive reload event");

                uint64_t u;
                while (read(config_watcher->reload_efd, &u, sizeof(uint64_t)) == sizeof(uint64_t)) {
                    if (config_reload_callback && !config_reloaded) {
                        config_reload_callback();
                        config_reloaded = true;
                    }
                    // continue draining if multiple writes queued
                }

// supress compiler warning
#if EAGAIN == EWOULDBLOCK
                if (errno != EAGAIN) {
                    BONGOCAT_LOG_ERROR("Error reading reload eventfd: %s", strerror(errno));
                }
#else
                if (errno != EAGAIN && errno != EWOULDBLOCK) {
                    BONGOCAT_LOG_ERROR("Error reading reload eventfd: %s", strerror(errno));
                }
#endif
            }

            // wayland events
            if (fds[fds_wayland_index].revents & POLLIN) {
                if (wl_display_read_events(ctx->display) == -1 ||
                    wl_display_dispatch_pending(ctx->display) == -1) {
                    BONGOCAT_LOG_ERROR("Failed to handle Wayland events");
                    *running = 0;
                    return BONGOCAT_ERROR_WAYLAND;
                }
            } else {
                wl_display_cancel_read(ctx->display);
            }

            //BONGOCAT_LOG_VERBOSE("Poll revents: signal=%x, reload=%x, wayland=%x", fds[0].revents, fds[1].revents, fds[2].revents);
        } else if (poll_result == 0) {
            wl_display_cancel_read(ctx->display);
        } else {
            wl_display_cancel_read(ctx->display);
            if (errno != EINTR) {
                BONGOCAT_LOG_ERROR("Poll error: %s", strerror(errno));
                *running = 0;
                return BONGOCAT_ERROR_WAYLAND;
            }
        }

        wl_display_flush(ctx->display);
    }
    *running = 0;

    BONGOCAT_LOG_INFO("Wayland event loop exited");
    return BONGOCAT_SUCCESS;
}

// =============================================================================
// PUBLIC API IMPLEMENTATION
// =============================================================================

int wayland_get_screen_width(void) {
    return g_screen_info.screen_width;
}

void wayland_update_config(wayland_context_t* ctx, const config_t *config, animation_context_t *anim) {
    assert(ctx);
    assert(config);
    assert(ctx->_local_copy_config && ctx->_local_copy_config != MAP_FAILED);

    *ctx->_local_copy_config = *config;
    /// @NOTE: assume animation has the same local copy as wayland config
    //animation_update_config(anim, config);
    if (atomic_load(&ctx->configured)) {
        draw_bar(ctx, anim);
    }
}

void wayland_cleanup(wayland_context_t* ctx) {
    BONGOCAT_LOG_INFO("Cleaning up Wayland resources");

<<<<<<< HEAD
    // drain pending events
    if (ctx->display) {
        wl_display_flush(ctx->display);
        while (wl_display_dispatch_pending(ctx->display) > 0);
=======
    // First destroy xdg_output objects
    for (size_t i = 0; i < output_count; ++i) {
        if (outputs[i].xdg_output) {
            bongocat_log_debug("Destroying xdg_output %zu", i);
            zxdg_output_v1_destroy(outputs[i].xdg_output);
            outputs[i].xdg_output = NULL;
        }
    }

    // Then destroy the manager
    if (xdg_output_manager) {
        bongocat_log_debug("Destroying xdg_output_manager");
        zxdg_output_manager_v1_destroy(xdg_output_manager);
        xdg_output_manager = NULL;
    }

    // Finally destroy wl_output objects
    for (size_t i = 0; i < output_count; ++i) {
        if (outputs[i].wl_output) {
            bongocat_log_debug("Destroying wl_output %zu", i);
            wl_output_destroy(outputs[i].wl_output);
            outputs[i].wl_output = NULL;
        }
    }
    
    output_count = 0;

    if (buffer) {
        wl_buffer_destroy(buffer);
        buffer = NULL;
>>>>>>> 5db0179d
    }

    if (ctx->buffer) {
        wl_buffer_destroy(ctx->buffer);
        ctx->buffer = NULL;
    }

    if (ctx->pixels) {
        munmap(ctx->pixels, ctx->pixels_size);
        ctx->pixels = NULL;
    }
    ctx->pixels_size = 0;

    if (ctx->layer_surface) {
        zwlr_layer_surface_v1_destroy(ctx->layer_surface);
        ctx->layer_surface = NULL;
    }

<<<<<<< HEAD
    if (ctx->surface) {
        wl_surface_destroy(ctx->surface);
        ctx->surface = NULL;
    }
=======
    // Note: output is just a reference to one of the outputs[] entries
    // It will be destroyed when we destroy the outputs[] array above
    output = NULL;
>>>>>>> 5db0179d

    if (ctx->output) {
        wl_output_destroy(ctx->output);
        ctx->output = NULL;
    }

    if (ctx->layer_shell) {
        zwlr_layer_shell_v1_destroy(ctx->layer_shell);
        ctx->layer_shell = NULL;
    }

    if (ctx->xdg_wm_base) {
        xdg_wm_base_destroy(ctx->xdg_wm_base);
        ctx->xdg_wm_base = NULL;
    }

    if (g_fs_detector.manager) {
        zwlr_foreign_toplevel_manager_v1_destroy(g_fs_detector.manager);
        g_fs_detector.manager = NULL;
    }

    if (ctx->shm) {
        wl_shm_destroy(ctx->shm);
        ctx->shm = NULL;
    }

    if (ctx->compositor) {
        wl_compositor_destroy(ctx->compositor);
        ctx->compositor = NULL;
    }

    // assume g_wayland_context for listener and register is the same, clean up register and tracking stuff
    if (g_wayland_context == ctx) {
        for (size_t i = 0; i < g_num_toplevels; ++i) {
            if (g_tracked_toplevels[i]) zwlr_foreign_toplevel_handle_v1_destroy(g_tracked_toplevels[i]);
            g_tracked_toplevels[i] = NULL;
        }
        g_num_toplevels = 0;
        g_wayland_context = NULL;
    }

    if (ctx->display) {
        wl_display_disconnect(ctx->display);
        ctx->display = NULL;
    }

    if (ctx->_local_copy_config && ctx->_local_copy_config != MAP_FAILED) {
        munmap(ctx->_local_copy_config, sizeof(config_t));
        ctx->_local_copy_config = NULL;
    }
    ctx->_screen_width = 0;

    // Reset state
    atomic_store(&ctx->configured, false);
    ctx->fullscreen_detected = false;
    memset(&g_fs_detector, 0, sizeof(g_fs_detector));
    memset(&g_screen_info, 0, sizeof(g_screen_info));

    g_animation_context = NULL;
    
    BONGOCAT_LOG_DEBUG("Wayland cleanup complete");
}

const char* wayland_get_current_layer_name(void) {
    return WAYLAND_LAYER_NAME;
}<|MERGE_RESOLUTION|>--- conflicted
+++ resolved
@@ -2,7 +2,9 @@
 #include "graphics/animation.h"
 #include "platform/wayland.h"
 #include "graphics/bar.h"
+#include "utils/memory.h"
 #include "../protocols/wlr-foreign-toplevel-management-v1-client-protocol.h"
+#include "../protocols/xdg-output-unstable-v1-client-protocol.h"
 #include <assert.h>
 #include <poll.h>
 #include <unistd.h>
@@ -11,7 +13,6 @@
 #include <sys/mman.h>
 #include <sys/stat.h>
 #include <sys/time.h>
-<<<<<<< HEAD
 #include <sys/types.h>
 #include <pthread.h>
 #include <linux/input.h>
@@ -21,11 +22,6 @@
 #include <sys/signalfd.h>
 #include <sys/wait.h>
 
-#include "utils/memory.h"
-=======
-#include "../protocols/wlr-foreign-toplevel-management-v1-client-protocol.h"
-#include "../protocols/xdg-output-unstable-v1-client-protocol.h"
->>>>>>> 5db0179d
 
 // =============================================================================
 // GLOBAL STATE AND CONFIGURATION
@@ -57,40 +53,44 @@
     bool geometry_received;
 } screen_info_t;
 
-<<<<<<< HEAD
 static screen_info_t g_screen_info = {0};
+static output_ref_t g_outputs[MAX_OUTPUTS];
+static size_t g_output_count = 0;
+static struct zxdg_output_manager_v1 *g_xdg_output_manager = NULL;
 
 // use for listeners
 static wayland_context_t* g_wayland_context = NULL;
 static animation_context_t* g_animation_context = NULL;
 static struct zwlr_foreign_toplevel_handle_v1* g_tracked_toplevels[MAX_TOPLEVELS] = {0};
 static size_t g_num_toplevels = 0;
-=======
-static screen_info_t screen_info = {0};
-static output_ref_t outputs[MAX_OUTPUTS];
-static size_t output_count = 0;
-static struct zxdg_output_manager_v1 *xdg_output_manager = NULL;
 
 // =============================================================================
 // ZXDG LISTENER IMPLEMENTATION
 // =============================================================================
 
-static void handle_xdg_output_name(void *data, struct zxdg_output_v1 *xdg_output __attribute__((unused)),
+static void handle_xdg_output_name(void *data, struct zxdg_output_v1 *xdg_output,
                                    const char *name) {
+    UNUSED(xdg_output);
     output_ref_t *oref = data;
     snprintf(oref->name_str, sizeof(oref->name_str), "%s", name);
     oref->name_received = true;
-    bongocat_log_debug("xdg-output name received: %s", name);
+    BONGOCAT_LOG_DEBUG("xdg-output name received: %s", name);
 }
 
 static void handle_xdg_output_logical_position(void *data, struct zxdg_output_v1 *xdg_output,
-                                               int32_t x, int32_t y) {}
+                                               int32_t x, int32_t y) {
+    UNUSED(data); UNUSED(xdg_output); UNUSED(x); UNUSED(y);
+}
 static void handle_xdg_output_logical_size(void *data, struct zxdg_output_v1 *xdg_output,
-                                           int32_t width, int32_t height) {}
-static void handle_xdg_output_done(void *data, struct zxdg_output_v1 *xdg_output) {}
+                                           int32_t width, int32_t height) {
+    UNUSED(data); UNUSED(xdg_output); UNUSED(width); UNUSED(height);
+}
+static void handle_xdg_output_done(void *data, struct zxdg_output_v1 *xdg_output) {
+    UNUSED(data); UNUSED(xdg_output);
+}
 
 static void handle_xdg_output_description(void *data, struct zxdg_output_v1 *xdg_output, const char *description) {
-    (void)data; (void)xdg_output; (void)description;
+    UNUSED(data); UNUSED(xdg_output); UNUSED(description);
 }
 
 static const struct zxdg_output_v1_listener xdg_output_listener = {
@@ -100,7 +100,6 @@
     .name = handle_xdg_output_name,
     .description = handle_xdg_output_description
 };
->>>>>>> 5db0179d
 
 // =============================================================================
 // FULLSCREEN DETECTION MODULE
@@ -362,7 +361,7 @@
     .closed = NULL,
 };
 
-static void xdg_wm_base_ping(void *data , 
+static void xdg_wm_base_ping(void *data ,
                             struct xdg_wm_base *wm_base, uint32_t serial) {
     UNUSED(data);
     xdg_wm_base_pong(wm_base, serial);
@@ -435,10 +434,11 @@
 // WAYLAND PROTOCOL REGISTRY
 // =============================================================================
 
-static void registry_global(void *data , struct wl_registry *reg, 
+static void registry_global(void *data , struct wl_registry *reg,
                            uint32_t name, const char *iface, uint32_t ver) {
     UNUSED(data); UNUSED(ver);
     assert(g_wayland_context);
+    assert(g_outputs);
 
     if (strcmp(iface, wl_compositor_interface.name) == 0) {
         g_wayland_context->compositor = (struct wl_compositor *)wl_registry_bind(reg, name, &wl_compositor_interface, 4);
@@ -452,19 +452,13 @@
             xdg_wm_base_add_listener(g_wayland_context->xdg_wm_base, &xdg_wm_base_listener, NULL);
         }
     } else if (strcmp(iface, zxdg_output_manager_v1_interface.name) == 0) {
-        xdg_output_manager = wl_registry_bind(reg, name, &zxdg_output_manager_v1_interface, 3);
+        g_xdg_output_manager = wl_registry_bind(reg, name, &zxdg_output_manager_v1_interface, 3);
     } else if (strcmp(iface, wl_output_interface.name) == 0) {
-<<<<<<< HEAD
-        if (!g_wayland_context->output) {
-            g_wayland_context->output = (struct wl_output *)wl_registry_bind(reg, name, &wl_output_interface, 2);
-            wl_output_add_listener(g_wayland_context->output, &output_listener, NULL);
-=======
-        if (output_count < MAX_OUTPUTS) {
-            outputs[output_count].name = name;
-            outputs[output_count].wl_output = wl_registry_bind(reg, name, &wl_output_interface, 2);
-            wl_output_add_listener(outputs[output_count].wl_output, &output_listener, NULL);
-            output_count++;
->>>>>>> 5db0179d
+        if (g_output_count < MAX_OUTPUTS) {
+            g_outputs[g_output_count].name = name;
+            g_outputs[g_output_count].wl_output = wl_registry_bind(reg, name, &wl_output_interface, 2);
+            wl_output_add_listener(g_outputs[g_output_count].wl_output, &output_listener, NULL);
+            g_output_count++;
         }
     } else if (strcmp(iface, zwlr_foreign_toplevel_manager_v1_interface.name) == 0) {
         g_fs_detector.manager = (struct zwlr_foreign_toplevel_manager_v1 *)
@@ -509,8 +503,8 @@
         }
     }
     // read-only config
-    //const config_t* const current_config = ctx->_local_copy_config;
-    //assert(current_config);
+    const config_t* const current_config = ctx->_local_copy_config;
+    assert(current_config);
 
     struct wl_registry *registry = wl_display_get_registry(ctx->display);
     if (!registry) {
@@ -521,46 +515,41 @@
     wl_registry_add_listener(registry, &reg_listener, NULL);
     wl_display_roundtrip(ctx->display);
 
-<<<<<<< HEAD
+    if (g_xdg_output_manager) {
+        for (size_t i = 0; i < g_output_count; ++i) {
+            g_outputs[i].xdg_output = zxdg_output_manager_v1_get_xdg_output(g_xdg_output_manager, g_outputs[i].wl_output);
+            zxdg_output_v1_add_listener(g_outputs[i].xdg_output, &xdg_output_listener, &g_outputs[i]);
+        }
+
+        // Wait for all xdg_output events
+        wl_display_roundtrip(ctx->display);
+    }
+
+    ctx->output = NULL;
+    if (current_config->output_name) {
+        for (size_t i = 0; i < g_output_count; ++i) {
+            if (g_outputs[i].name_received &&
+                strcmp(g_outputs[i].name_str, current_config->output_name) == 0) {
+                ctx->output = g_outputs[i].wl_output;
+                BONGOCAT_LOG_INFO("Matched output: %s", g_outputs[i].name_str);
+                break;
+            }
+        }
+
+        if (!ctx->output) {
+            bongocat_log_error("Could not find output named '%s', defaulting to first output",
+                               current_config->output_name);
+        }
+    }
+
+    // Fallback
+    if (!ctx->output && g_output_count > 0) {
+        ctx->output = g_outputs[0].wl_output;
+        BONGOCAT_LOG_WARNING("Falling back to first output");
+    }
+
     if (!ctx->compositor || !ctx->shm || !ctx->layer_shell) {
         BONGOCAT_LOG_ERROR("Missing required Wayland protocols");
-=======
-    if (xdg_output_manager) {
-        for (size_t i = 0; i < output_count; ++i) {
-            outputs[i].xdg_output = zxdg_output_manager_v1_get_xdg_output(xdg_output_manager, outputs[i].wl_output);
-            zxdg_output_v1_add_listener(outputs[i].xdg_output, &xdg_output_listener, &outputs[i]);
-        }
-
-        // Wait for all xdg_output events
-        wl_display_roundtrip(display);
-    }
-
-    output = NULL;
-    if (current_config->output_name) {
-        for (size_t i = 0; i < output_count; ++i) {
-            if (outputs[i].name_received &&
-                strcmp(outputs[i].name_str, current_config->output_name) == 0) {
-                output = outputs[i].wl_output;
-                bongocat_log_info("Matched output: %s", outputs[i].name_str);
-                break;
-                }
-        }
-
-        if (!output) {
-            bongocat_log_error("Could not find output named '%s', defaulting to first output",
-                               current_config->output_name);
-        }
-    }
-
-    // Fallback
-    if (!output && output_count > 0) {
-        output = outputs[0].wl_output;
-        bongocat_log_warning("Falling back to first output");
-    }
-
-    if (!compositor || !shm || !layer_shell) {
-        bongocat_log_error("Missing required Wayland protocols");
->>>>>>> 5db0179d
         wl_registry_destroy(registry);
         return BONGOCAT_ERROR_WAYLAND;
     }
@@ -598,20 +587,12 @@
         return BONGOCAT_ERROR_WAYLAND;
     }
 
-<<<<<<< HEAD
-    ctx->layer_surface = zwlr_layer_shell_v1_get_layer_surface(ctx->layer_shell, ctx->surface, NULL,
-                                                          ZWLR_LAYER_SHELL_V1_LAYER_OVERLAY, 
-                                                          "bongocat-overlay");
-    if (!ctx->layer_surface) {
-        BONGOCAT_LOG_ERROR("Failed to create layer surface");
-=======
-    layer_surface = zwlr_layer_shell_v1_get_layer_surface(layer_shell, surface, output,
+    ctx->layer_surface = zwlr_layer_shell_v1_get_layer_surface(ctx->layer_shell, ctx->surface, ctx->output,
                                                       ZWLR_LAYER_SHELL_V1_LAYER_OVERLAY,
                                                       "bongocat-overlay");
 
-    if (!layer_surface) {
+    if (!ctx->layer_surface) {
         bongocat_log_error("Failed to create layer surface");
->>>>>>> 5db0179d
         return BONGOCAT_ERROR_WAYLAND;
     }
 
@@ -733,8 +714,12 @@
 
     ctx->display = wl_display_connect(NULL);
     if (!ctx->display) {
-        munmap(ctx->_local_copy_config, sizeof(config_t));
-        ctx->_local_copy_config = NULL;
+        if (ctx->_local_copy_config && ctx->_local_copy_config != MAP_FAILED) {
+            if (ctx->_local_copy_config->output_name) free(ctx->_local_copy_config->output_name);
+            ctx->_local_copy_config->output_name = NULL;
+            munmap(ctx->_local_copy_config, sizeof(config_t));
+            ctx->_local_copy_config = NULL;
+        }
         BONGOCAT_LOG_ERROR("Failed to connect to Wayland display");
         return BONGOCAT_ERROR_WAYLAND;
     }
@@ -790,7 +775,7 @@
             { .fd = wl_display_get_fd(ctx->display), .events = POLLIN },
         };
         assert(fds_count == LEN_ARRAY(fds));
-        
+
         while (wl_display_prepare_read(ctx->display) != 0) {
             if (wl_display_dispatch_pending(ctx->display) == -1) {
                 BONGOCAT_LOG_ERROR("Failed to dispatch pending events");
@@ -920,7 +905,14 @@
     assert(config);
     assert(ctx->_local_copy_config && ctx->_local_copy_config != MAP_FAILED);
 
-    *ctx->_local_copy_config = *config;
+    memcpy(ctx->_local_copy_config, config, sizeof(*config));
+    ctx->_local_copy_config->output_name = config->output_name ? strdup(config->output_name) : NULL;
+
+    /// @FIXME: make deep copy of keyboard_devices ?
+    // keyboard_devices not used, get rid of out-side reference
+    ctx->_local_copy_config->keyboard_devices = NULL;
+    ctx->_local_copy_config->num_keyboard_devices = 0;
+
     /// @NOTE: assume animation has the same local copy as wayland config
     //animation_update_config(anim, config);
     if (atomic_load(&ctx->configured)) {
@@ -931,44 +923,37 @@
 void wayland_cleanup(wayland_context_t* ctx) {
     BONGOCAT_LOG_INFO("Cleaning up Wayland resources");
 
-<<<<<<< HEAD
     // drain pending events
     if (ctx->display) {
         wl_display_flush(ctx->display);
         while (wl_display_dispatch_pending(ctx->display) > 0);
-=======
+    }
+
     // First destroy xdg_output objects
-    for (size_t i = 0; i < output_count; ++i) {
-        if (outputs[i].xdg_output) {
-            bongocat_log_debug("Destroying xdg_output %zu", i);
-            zxdg_output_v1_destroy(outputs[i].xdg_output);
-            outputs[i].xdg_output = NULL;
+    for (size_t i = 0; i < g_output_count; ++i) {
+        if (g_outputs[i].xdg_output) {
+            BONGOCAT_LOG_DEBUG("Destroying xdg_output %zu", i);
+            zxdg_output_v1_destroy(g_outputs[i].xdg_output);
+            g_outputs[i].xdg_output = NULL;
         }
     }
 
     // Then destroy the manager
-    if (xdg_output_manager) {
-        bongocat_log_debug("Destroying xdg_output_manager");
-        zxdg_output_manager_v1_destroy(xdg_output_manager);
-        xdg_output_manager = NULL;
+    if (g_xdg_output_manager) {
+        BONGOCAT_LOG_DEBUG("Destroying xdg_output_manager");
+        zxdg_output_manager_v1_destroy(g_xdg_output_manager);
+        g_xdg_output_manager = NULL;
     }
 
     // Finally destroy wl_output objects
-    for (size_t i = 0; i < output_count; ++i) {
-        if (outputs[i].wl_output) {
-            bongocat_log_debug("Destroying wl_output %zu", i);
-            wl_output_destroy(outputs[i].wl_output);
-            outputs[i].wl_output = NULL;
-        }
-    }
-    
-    output_count = 0;
-
-    if (buffer) {
-        wl_buffer_destroy(buffer);
-        buffer = NULL;
->>>>>>> 5db0179d
-    }
+    for (size_t i = 0; i < g_output_count; ++i) {
+        if (g_outputs[i].wl_output) {
+            BONGOCAT_LOG_DEBUG("Destroying wl_output %zu", i);
+            wl_output_destroy(g_outputs[i].wl_output);
+            g_outputs[i].wl_output = NULL;
+        }
+    }
+    g_output_count = 0;
 
     if (ctx->buffer) {
         wl_buffer_destroy(ctx->buffer);
@@ -986,21 +971,14 @@
         ctx->layer_surface = NULL;
     }
 
-<<<<<<< HEAD
     if (ctx->surface) {
         wl_surface_destroy(ctx->surface);
         ctx->surface = NULL;
     }
-=======
+
     // Note: output is just a reference to one of the outputs[] entries
     // It will be destroyed when we destroy the outputs[] array above
-    output = NULL;
->>>>>>> 5db0179d
-
-    if (ctx->output) {
-        wl_output_destroy(ctx->output);
-        ctx->output = NULL;
-    }
+    ctx->output = NULL;
 
     if (ctx->layer_shell) {
         zwlr_layer_shell_v1_destroy(ctx->layer_shell);
@@ -1043,6 +1021,8 @@
     }
 
     if (ctx->_local_copy_config && ctx->_local_copy_config != MAP_FAILED) {
+        if (ctx->_local_copy_config->output_name) free(ctx->_local_copy_config->output_name);
+        ctx->_local_copy_config->output_name = NULL;
         munmap(ctx->_local_copy_config, sizeof(config_t));
         ctx->_local_copy_config = NULL;
     }
