#define _POSIX_C_SOURCE 200809L
#define _DEFAULT_SOURCE
#include "platform/input.h"
#include "graphics/animation.h"
#include "utils/memory.h"
#include <sys/stat.h>
#include <sys/wait.h>
#include <sys/types.h>
#include <sys/mman.h>
#include <pthread.h>
#include <linux/input.h>
#include <signal.h>
#include <unistd.h>
#include <assert.h>
#include <fcntl.h>
#include <limits.h>

#define INPUT_EVENT_BUF 128     // Increased buffer size for better I/O efficiency

#define START_ADAPTIVE_CHECK_INTERVAL_SEC 5
#define MID_ADAPTIVE_CHECK_INTERVAL_SEC 15
#define MAX_ADAPTIVE_CHECK_INTERVAL_SEC 30

#define CHILD_TERMINATE_WAIT_ATTEMPTS 10
#define CHILD_TERMINATE_WAIT_ATTEMPT_SLEEP_MS 100

static void set_default_input_thread_context(input_context_t* input) {
    assert(input);

    input->_device_paths = NULL;
    input->_device_paths_count = 0;

    input->_fds = NULL;
    input->_fds_count = 0;

    input->_unique_paths_indices = NULL;
    input->_unique_paths_indices_count = 0;
}

static void cleanup_input_thread_context(input_context_t* input) {
    assert(input);

    assert(input->_device_paths_count >= 0);
    for (int i = 0; i < input->_device_paths_count; i++) {
        if (input->_device_paths[i]) free(input->_device_paths[i]);
        input->_device_paths[i] = NULL;
    }
    BONGOCAT_SAFE_FREE(input->_device_paths);
    input->_device_paths = NULL;
    input->_device_paths_count = 0;

    // Close and free file descriptors
    if (input->_fds) {
        for (size_t i = 0; i < input->_fds_count; ++i) {
            if (input->_fds[i] >= 0) {
                close(input->_fds[i]);
                input->_fds[i] = -1;
            }
        }
        BONGOCAT_SAFE_FREE(input->_fds);
    }
    input->_fds_count = 0;

    BONGOCAT_SAFE_FREE(input->_unique_paths_indices);
    input->_unique_paths_indices_count = 0;

    set_default_input_thread_context(input);
}

static void cleanup_input_thread(void* arg) {
    assert(arg);
    input_context_t* input = (input_context_t*)arg;
    // read-only config
    //const config_t* const current_config = input->_local_copy_config;
    //assert(current_config);
    assert(input);

    atomic_store(&input->_capture_input_running, false);

    cleanup_input_thread_context(input);

    BONGOCAT_LOG_INFO("Input thread cleanup completed (via pthread_cancel)");
}

static void* capture_input_thread(void* arg) {
    assert(arg);
    input_context_t* input = (input_context_t*)arg;
    // read-only config
    const config_t* const current_config = input->_local_copy_config;
    assert(current_config);
    assert(input);

    // free resources if not already
    //cleanup_input_thread_context(input);

    int enable_debug = current_config->enable_debug;

    // keep local copies of device_paths
    do {
        assert(current_config->num_keyboard_devices >= 0);
        input->_device_paths_count = current_config->num_keyboard_devices;
        const char **device_paths = (const char **)current_config->keyboard_devices;        // pls don't modify single keyboard_devices (string)
        input->_device_paths = BONGOCAT_MALLOC(input->_device_paths_count * sizeof(char*));
        for (int i = 0; i < input->_device_paths_count; i++) {
            input->_device_paths[i] = strdup(device_paths[i]);
            if (!input->_device_paths[i]) {
                atomic_store(&input->_capture_input_running, false);
                for (int j = 0; j < i; j++) {
                    if (input->_device_paths[j]) free(input->_device_paths[j]);
                    input->_device_paths[j] = NULL;
                }
                cleanup_input_thread_context(input);
                BONGOCAT_LOG_ERROR("Failed to allocate memory for device_paths");
                return NULL;
            }
        }
    } while(0);

    BONGOCAT_LOG_DEBUG("Starting input capture on %d devices", input->_device_paths_count);

    input->_fds_count = input->_device_paths_count;
    input->_fds = BONGOCAT_MALLOC(input->_fds_count * sizeof(int));
    input->_unique_paths_indices_count = input->_device_paths_count;
    input->_unique_paths_indices = BONGOCAT_MALLOC(input->_unique_paths_indices_count * sizeof(size_t));
    if (!input->_fds || !input->_unique_paths_indices) {
        atomic_store(&input->_capture_input_running, false);
        BONGOCAT_SAFE_FREE(input->_fds);
        input->_fds = NULL;
        input->_fds_count = 0;
        BONGOCAT_SAFE_FREE(input->_unique_paths_indices);
        input->_unique_paths_indices = NULL;
        input->_unique_paths_indices_count = 0;
        cleanup_input_thread_context(input);
        BONGOCAT_LOG_ERROR("Failed to allocate memory for file descriptors");
        return NULL;
    }

    int max_fd = -1;
    int valid_devices = 0;
    int num_unique_devices = 0;
    // First pass: deduplicate device paths
    assert(input->_fds_count <= INT_MAX);
    assert(input->_device_paths_count <= INT_MAX);
    for (int i = 0; i < (int)input->_fds_count && i < (int)input->_device_paths_count; i++) {
        bool is_duplicate = false;
        for (int j = 0; j < num_unique_devices && j < (int)input->_unique_paths_indices_count; j++) {
            const char* device_path = input->_device_paths[i];
            if (strcmp(device_path, input->_device_paths[input->_unique_paths_indices[j]]) == 0) {
                is_duplicate = true;
                break;
            }
        }

        if (!is_duplicate && num_unique_devices < (int)input->_unique_paths_indices_count) {
            input->_unique_paths_indices[num_unique_devices] = i;
            num_unique_devices++;
        }
    }
    assert(num_unique_devices <= input->_device_paths_count);

    BONGOCAT_LOG_DEBUG("Deduplicated %d devices to %d unique devices", input->_device_paths_count, num_unique_devices);

    // Open all unique devices
    assert(input->_fds_count <= INT_MAX);
    for (int i = 0; i < (int)input->_fds_count; i++) {
        input->_fds[i] = -1;
        const char* device_path = input->_device_paths[input->_unique_paths_indices[i]];

        // Validate device path exists and is readable
        struct stat st;
        if (stat(device_path, &st) != 0) {
            BONGOCAT_LOG_WARNING("Input device does not exist: %s", device_path);
            continue;
        }

        if (!S_ISCHR(st.st_mode)) {
            BONGOCAT_LOG_WARNING("Input device is not a character device: %s", device_path);
            continue;
        }

        input->_fds[i] = open(device_path, O_RDONLY | O_NONBLOCK);
        if (input->_fds[i] < 0) {
            BONGOCAT_LOG_WARNING("Failed to open %s: %s", device_path, strerror(errno));
            continue;
        }

        BONGOCAT_LOG_INFO("Input monitoring started on %s (fd=%d)", device_path, input->_fds[i]);
        if (input->_fds[i] > max_fd) {
            max_fd = input->_fds[i];
        }
        valid_devices++;
    }

    // Update num_devices to reflect unique devices for the rest of the function
    if (valid_devices == 0) {
        atomic_store(&input->_capture_input_running, false);
        BONGOCAT_LOG_ERROR("No valid input devices found");
        cleanup_input_thread_context(input);
        return NULL;
    }

    BONGOCAT_LOG_INFO("Successfully opened %d/%d input devices", valid_devices, input->_device_paths_count);

    struct input_event ev[INPUT_EVENT_BUF] = {0}; // Increased buffer size for better I/O efficiency
    fd_set readfds;
    int check_counter = 0;  // check is done every second (see timeout below)
    int adaptive_check_interval_sec = START_ADAPTIVE_CHECK_INTERVAL_SEC; // increase over time

    pthread_cleanup_push(cleanup_input_thread, input);

    atomic_store(&input->_capture_input_running, true);
    while (atomic_load(&input->_capture_input_running)) {
        pthread_testcancel();  // optional, but makes cancellation more responsive
        FD_ZERO(&readfds);

        // Optimize: only rebuild fd_set when devices change, track current max_fd
        int current_max_fd = -1;
        for (size_t i = 0; i < input->_unique_paths_indices_count; i++) {
            if (input->_fds[i] >= 0) {
                FD_SET(input->_fds[i], &readfds);
                if (input->_fds[i] > current_max_fd) {
                    current_max_fd = input->_fds[i];
                }
            }
        }
        max_fd = current_max_fd;

        /// @TODO: refactor using pool instead of select ?
        struct timeval timeout = (struct timeval){.tv_sec = 1, .tv_usec = 0};
        int select_result = select(max_fd + 1, &readfds, NULL, NULL, &timeout);
        if (select_result < 0) {
            if (errno == EINTR) continue; // Interrupted by signal
            BONGOCAT_LOG_ERROR("Select error: %s", strerror(errno));
            break;
        }

        if (select_result == 0) {
            // Adaptive device checking - increase if no new devices found
            check_counter++;
            if (check_counter >= adaptive_check_interval_sec) {
                check_counter = 0;
                bool found_new_device = false;

                // Check for devices that have become available
                for (size_t i = 0; i < input->_unique_paths_indices_count; i++) {
                    const char* device_path = input->_device_paths[input->_unique_paths_indices[i]];
                    if (input->_fds[i] < 0) { // Device was not available before
                        struct stat st;
                        if (stat(device_path, &st) == 0 && S_ISCHR(st.st_mode)) {
                            // Device is now available, try to open it
                            int new_fd = open(device_path, O_RDONLY | O_NONBLOCK);
                            if (new_fd >= 0) {
                                input->_fds[i] = new_fd;
                                if (new_fd > max_fd) {
                                    max_fd = new_fd;
                                }
                                valid_devices++;
                                found_new_device = true;
                                BONGOCAT_LOG_INFO("New input device detected and opened: %s (fd=%d)", device_path, new_fd);
                            }
                        }
                    }
                }

                // Adaptive interval: if no new devices found, increase check interval
                if (!found_new_device && adaptive_check_interval_sec < MAX_ADAPTIVE_CHECK_INTERVAL_SEC) {
                    adaptive_check_interval_sec = (adaptive_check_interval_sec < MID_ADAPTIVE_CHECK_INTERVAL_SEC) ? MID_ADAPTIVE_CHECK_INTERVAL_SEC : MAX_ADAPTIVE_CHECK_INTERVAL_SEC;
                    BONGOCAT_LOG_DEBUG("Increased device check interval to %d seconds", adaptive_check_interval_sec);
                } else if (found_new_device && adaptive_check_interval_sec > START_ADAPTIVE_CHECK_INTERVAL_SEC) {
                    // Reset to frequent checking when devices are being connected
                    adaptive_check_interval_sec = START_ADAPTIVE_CHECK_INTERVAL_SEC;
                    BONGOCAT_LOG_DEBUG("Reset device check interval to %d seconds", START_ADAPTIVE_CHECK_INTERVAL_SEC);
                }
            }
            continue; // Continue to next iteration
        }

        // Check which devices have data
        for (size_t i = 0; i < input->_unique_paths_indices_count; i++) {
            const char* device_path = input->_device_paths[input->_unique_paths_indices[i]];
            if (input->_fds[i] >= 0 && FD_ISSET(input->_fds[i], &readfds)) {
                const int rd = read(input->_fds[i], ev, sizeof(ev));
                // error
                if (rd < 0) {
                    if (errno == EAGAIN) continue;
                    BONGOCAT_LOG_WARNING("Read error on %s: %s", device_path, strerror(errno));
                    close(input->_fds[i]);
                    input->_fds[i] = -1;
                    valid_devices--;
                    continue;
                }
                // empty
                if (rd == 0) {
                    BONGOCAT_LOG_WARNING("EOF on input device %s", device_path);
                    close(input->_fds[i]);
                    input->_fds[i] = -1;
                    valid_devices--;
                    continue;
                }
                // check for full size
                if (rd % sizeof(struct input_event) != 0) {
                    BONGOCAT_LOG_WARNING("Partial input_event read from device %s", device_path);
                    close(input->_fds[i]);
                    input->_fds[i] = -1;
                    valid_devices--;
                    continue;
                }

                // Batch process events for better performance
                const int num_events = rd / sizeof(struct input_event);
                bool key_pressed = false;

                for (int j = 0; j < num_events; j++) {
                    if (ev[j].type == EV_KEY && ev[j].value == 1) {
                        key_pressed = true;
                        if (enable_debug) {
                            BONGOCAT_LOG_VERBOSE("Key event: device=%s, code=%d, time=%lld.%06lld",
                                                 device_path, ev[j].code, ev[j].time.tv_sec, ev[j].time.tv_usec);
                        }
                    }
                }

                // Trigger animation only once per batch to reduce overhead
                if (key_pressed) {
                    const timestamp_ms_t now = get_current_time_ms();
                    BONGOCAT_LOG_VERBOSE("Last time input pressed: %dms (%lld)", now - *input->last_key_pressed_timestamp, *input->last_key_pressed_timestamp);
                    // update KPM
                    if (now - input->_latest_kpm_update_ms >= 1000.0/current_config->fps) {
                        if (input->_input_kpm_counter > 0) {
                            const time_ms_t duration_ms = now - input->_latest_kpm_update_ms;

                            const double duration_min = duration_ms / 60000.0;
                            *input->kpm = input->_input_kpm_counter / duration_min;
                            BONGOCAT_LOG_VERBOSE("Input KPM: %d, delta: %dms, counter: %d", *input->kpm, duration_ms, input->_input_kpm_counter);

                            input->_input_kpm_counter = 0;
                            input->_latest_kpm_update_ms = now;
                        }
                    }

                    *input->last_key_pressed_timestamp = now;
                    *input->input_counter = *input->input_counter + 1;
                    input->_input_kpm_counter++;
                    animation_trigger(input);
                }
            }
        }

        // Exit if no valid devices remain
        if (valid_devices == 0) {
            BONGOCAT_LOG_ERROR("All input devices became unavailable");
            break;
        }
    }
    atomic_store(&input->_capture_input_running, false);

    // Will run only on normal return
    pthread_cleanup_pop(1);  // 1 = call cleanup even if not canceled

    // done when callback cleanup_input_thread
    //cleanup_input_thread_context(input);
    assert(input->_device_paths == NULL);
    assert(input->_fds == NULL);
    assert(input->_unique_paths_indices == NULL);

    BONGOCAT_LOG_INFO("Input monitoring stopped");

    return NULL;
}

bongocat_error_t input_start_monitoring(input_context_t* ctx, char **device_paths, int num_devices, int enable_debug) {
    assert(ctx);
    BONGOCAT_CHECK_NULL(device_paths, BONGOCAT_ERROR_INVALID_PARAM);
    
    if (num_devices <= 0) {
        BONGOCAT_LOG_ERROR("No input devices specified");
        return BONGOCAT_ERROR_INVALID_PARAM;
    }

    const timestamp_ms_t now = get_current_time_ms();
    ctx->_capture_input_running = false;
    ctx->_input_kpm_counter = 0;
    ctx->_latest_kpm_update_ms = now;
    set_default_input_thread_context(ctx);

    BONGOCAT_LOG_INFO("Initializing input monitoring system for %d devices", num_devices);
    
    // Initialize shared memory for key press flag
    ctx->any_key_pressed = (int *)mmap(NULL, sizeof(int), PROT_READ | PROT_WRITE,
                                 MAP_SHARED | MAP_ANONYMOUS, -1, 0);
    if (ctx->any_key_pressed == MAP_FAILED) {
        BONGOCAT_LOG_ERROR("Failed to create shared memory for input monitoring: %s", strerror(errno));
        return BONGOCAT_ERROR_MEMORY;
    }
    *ctx->any_key_pressed = 0;

    // Initialize shared memory for KPM
    ctx->kpm = (int *)mmap(NULL, sizeof(int), PROT_READ | PROT_WRITE,
                           MAP_SHARED | MAP_ANONYMOUS, -1, 0);
    if (ctx->kpm == MAP_FAILED) {
        if (ctx->any_key_pressed && ctx->any_key_pressed != MAP_FAILED) munmap(ctx->any_key_pressed, sizeof(int));
        BONGOCAT_LOG_ERROR("Failed to create shared memory for input monitoring: %s", strerror(errno));
        return BONGOCAT_ERROR_MEMORY;
    }
    *ctx->kpm = 0;

    // Initialize shared memory for counter
    ctx->input_counter = (atomic_int *)mmap(NULL, sizeof(atomic_int), PROT_READ | PROT_WRITE,
                                        MAP_SHARED | MAP_ANONYMOUS, -1, 0);
    if (ctx->input_counter == MAP_FAILED) {
        if (ctx->any_key_pressed && ctx->any_key_pressed != MAP_FAILED) munmap(ctx->any_key_pressed, sizeof(int));
        if (ctx->kpm && ctx->kpm != MAP_FAILED) munmap(ctx->kpm, sizeof(int));
        BONGOCAT_LOG_ERROR("Failed to create shared memory for input monitoring: %s", strerror(errno));
        return BONGOCAT_ERROR_MEMORY;
    }
    *ctx->input_counter = 0;

    // Initialize shared memory for timestamp
    ctx->last_key_pressed_timestamp = (timestamp_ms_t *)mmap(NULL, sizeof(timestamp_ms_t), PROT_READ | PROT_WRITE,
                                        MAP_SHARED | MAP_ANONYMOUS, -1, 0);
    if (ctx->last_key_pressed_timestamp == MAP_FAILED) {
        if (ctx->any_key_pressed && ctx->any_key_pressed != MAP_FAILED) munmap(ctx->any_key_pressed, sizeof(int));
        if (ctx->kpm && ctx->kpm != MAP_FAILED) munmap(ctx->kpm, sizeof(int));
        if (ctx->input_counter && ctx->input_counter != MAP_FAILED) munmap(ctx->input_counter, sizeof(atomic_int));
        BONGOCAT_LOG_ERROR("Failed to create shared memory for input monitoring: %s", strerror(errno));
        return BONGOCAT_ERROR_MEMORY;
    }
    *ctx->last_key_pressed_timestamp = now;

    // Initialize shared memory for local config
    ctx->_local_copy_config = (config_t *)mmap(NULL, sizeof(config_t), PROT_READ | PROT_WRITE,
                                        MAP_SHARED | MAP_ANONYMOUS, -1, 0);
    if (ctx->_local_copy_config == MAP_FAILED) {
        if (ctx->any_key_pressed && ctx->any_key_pressed != MAP_FAILED) munmap(ctx->any_key_pressed, sizeof(int));
        if (ctx->kpm && ctx->kpm != MAP_FAILED) munmap(ctx->kpm, sizeof(int));
        if (ctx->input_counter && ctx->input_counter != MAP_FAILED) munmap(ctx->input_counter, sizeof(atomic_int));
        if (ctx->last_key_pressed_timestamp && ctx->last_key_pressed_timestamp != MAP_FAILED) munmap(ctx->last_key_pressed_timestamp, sizeof(timestamp_ms_t));
        BONGOCAT_LOG_ERROR("Failed to create shared memory for input monitoring: %s", strerror(errno));
        return BONGOCAT_ERROR_MEMORY;
    }
    config_set_defaults(ctx->_local_copy_config);

    // assume the parameters are the same as in the config
    ctx->_local_copy_config->keyboard_devices = device_paths;
    ctx->_local_copy_config->num_keyboard_devices = num_devices;
    ctx->_local_copy_config->enable_debug = enable_debug;

    // start input monitoring
    const int result = pthread_create(&ctx->_input_thread, NULL, capture_input_thread, ctx);
    if (result != 0) {
        atomic_store(&ctx->_capture_input_running, false);
        BONGOCAT_LOG_ERROR("Failed to fork input monitoring process: %s", strerror(errno));
        if (ctx->any_key_pressed && ctx->any_key_pressed != MAP_FAILED) munmap(ctx->any_key_pressed, sizeof(int));
        if (ctx->kpm  && ctx->kpm != MAP_FAILED) munmap(ctx->kpm, sizeof(int));
        if (ctx->input_counter && ctx->input_counter != MAP_FAILED) munmap(ctx->input_counter, sizeof(atomic_int));
        if (ctx->last_key_pressed_timestamp && ctx->last_key_pressed_timestamp != MAP_FAILED) munmap(ctx->last_key_pressed_timestamp, sizeof(timestamp_ms_t));
        if (ctx->_local_copy_config && ctx->_local_copy_config != MAP_FAILED) munmap(ctx->_local_copy_config, sizeof(config_t));
        ctx->any_key_pressed = NULL;
        ctx->kpm = NULL;
        ctx->input_counter = NULL;
        ctx->last_key_pressed_timestamp = NULL;
        ctx->_local_copy_config = NULL;
        cleanup_input_thread_context(ctx);
        return BONGOCAT_ERROR_THREAD;
    }
    
    BONGOCAT_LOG_INFO("Input monitoring started");
    return BONGOCAT_SUCCESS;
}

bongocat_error_t input_restart_monitoring(input_context_t* ctx, char **device_paths, int num_devices, int enable_debug) {
    assert(ctx);
    // read-only config
    const config_t* const current_config = ctx->_local_copy_config;

    BONGOCAT_LOG_INFO("Restarting input monitoring system");

    // assume the passed setting comes from the (same) config
    if (current_config) {
        if (device_paths != current_config->keyboard_devices ||
            num_devices != current_config->num_keyboard_devices ||
            enable_debug != current_config->enable_debug) {
            BONGOCAT_LOG_DEBUG("Parameter for restarting monitoring don't match with settings from config");
        }
    }

    ctx->_input_kpm_counter = 0;
    //ctx->_latest_kpm_update_ms = get_current_time_ms();
    
    // Stop current monitoring
<<<<<<< HEAD
    if (ctx->_input_thread) {
        BONGOCAT_LOG_DEBUG("Input monitoring thread");
        atomic_store(&ctx->_capture_input_running, false);
        pthread_cancel(ctx->_input_thread);
        pthread_join(ctx->_input_thread, NULL);
        BONGOCAT_LOG_DEBUG("Input monitoring thread terminated");
=======
    if (input_child_pid > 0) {
        bongocat_log_debug("Stopping current input monitoring (PID: %d)", input_child_pid);
        kill(input_child_pid, SIGTERM);
        
        // Wait for child to terminate with timeout
        int status;
        int wait_attempts = 0;
        while (wait_attempts < 10) {
            pid_t result = waitpid(input_child_pid, &status, WNOHANG);
            if (result == input_child_pid) {
                bongocat_log_debug("Previous input monitoring process terminated");
                break;
            } else if (result == -1) {
                if (errno == ECHILD) {
                    // Child already reaped by signal handler - this is normal
                    bongocat_log_debug("Input child process already cleaned up by signal handler");
                    break;
                } else {
                    bongocat_log_warning("Error waiting for input child process: %s", strerror(errno));
                    break;
                }
            }
            
            usleep(100000); // Wait 100ms
            wait_attempts++;
        }
        
        // Force kill if still running
        if (wait_attempts >= 10) {
            bongocat_log_warning("Force killing previous input monitoring process");
            kill(input_child_pid, SIGKILL);
            waitpid(input_child_pid, &status, 0);
        }
        
        input_child_pid = -1;
>>>>>>> 5db0179d
    }

    // already done when stop current input thread
    //cleanup_input_thread_context(ctx);
    assert(ctx->_device_paths == NULL);
    assert(ctx->_fds == NULL);
    assert(ctx->_unique_paths_indices == NULL);
    
    // Start new monitoring (reuse shared memory if it exists)
    const bool need_new_shm_any_key_pressed = (ctx->any_key_pressed == NULL || ctx->any_key_pressed == MAP_FAILED);
    if (need_new_shm_any_key_pressed) {
        ctx->any_key_pressed = (int *)mmap(NULL, sizeof(int), PROT_READ | PROT_WRITE,
                                     MAP_SHARED | MAP_ANONYMOUS, -1, 0);
        if (ctx->any_key_pressed == MAP_FAILED) {
            BONGOCAT_LOG_ERROR("Failed to create shared memory for input monitoring: %s", strerror(errno));
            if (ctx->any_key_pressed != MAP_FAILED) munmap(ctx->any_key_pressed, sizeof(int));
            if (ctx->kpm != MAP_FAILED) munmap(ctx->kpm, sizeof(int));
            if (ctx->input_counter != MAP_FAILED) munmap(ctx->input_counter, sizeof(atomic_int));
            if (ctx->last_key_pressed_timestamp != MAP_FAILED) munmap(ctx->last_key_pressed_timestamp, sizeof(timestamp_ms_t));
            if (ctx->_local_copy_config != MAP_FAILED) munmap(ctx->_local_copy_config, sizeof(config_t));
            ctx->any_key_pressed = NULL;
            ctx->kpm = NULL;
            ctx->input_counter = NULL;
            ctx->last_key_pressed_timestamp = NULL;
            ctx->_local_copy_config = NULL;
            cleanup_input_thread_context(ctx);
            return BONGOCAT_ERROR_MEMORY;
        }
    }
    if (ctx->any_key_pressed) *ctx->any_key_pressed = 0;

    const bool need_new_shm_kpm = (ctx->kpm == NULL || ctx->kpm == MAP_FAILED);
    if (need_new_shm_kpm) {
        ctx->kpm = (int *)mmap(NULL, sizeof(int), PROT_READ | PROT_WRITE,
                                     MAP_SHARED | MAP_ANONYMOUS, -1, 0);
        if (ctx->kpm == MAP_FAILED) {
            BONGOCAT_LOG_ERROR("Failed to create shared memory for input monitoring: %s", strerror(errno));
            if (ctx->any_key_pressed != MAP_FAILED) munmap(ctx->any_key_pressed, sizeof(int));
            if (ctx->kpm != MAP_FAILED) munmap(ctx->kpm, sizeof(int));
            if (ctx->input_counter != MAP_FAILED) munmap(ctx->input_counter, sizeof(atomic_int));
            if (ctx->last_key_pressed_timestamp != MAP_FAILED) munmap(ctx->last_key_pressed_timestamp, sizeof(timestamp_ms_t));
            if (ctx->_local_copy_config != MAP_FAILED) munmap(ctx->_local_copy_config, sizeof(config_t));
            ctx->any_key_pressed = NULL;
            ctx->kpm = NULL;
            ctx->input_counter = NULL;
            ctx->last_key_pressed_timestamp = NULL;
            ctx->_local_copy_config = NULL;
            cleanup_input_thread_context(ctx);
            return BONGOCAT_ERROR_MEMORY;
        }
    }
    if (ctx->kpm) *ctx->kpm = 0;

    const bool need_new_shm_input_counter = (ctx->input_counter == NULL || ctx->input_counter == MAP_FAILED);
    if (need_new_shm_input_counter) {
        ctx->input_counter = (atomic_int *)mmap(NULL, sizeof(atomic_int), PROT_READ | PROT_WRITE,
                                     MAP_SHARED | MAP_ANONYMOUS, -1, 0);
        if (ctx->input_counter == MAP_FAILED) {
            BONGOCAT_LOG_ERROR("Failed to create shared memory for input monitoring: %s", strerror(errno));
            if (ctx->any_key_pressed != MAP_FAILED) munmap(ctx->any_key_pressed, sizeof(int));
            if (ctx->kpm != MAP_FAILED) munmap(ctx->kpm, sizeof(int));
            if (ctx->input_counter != MAP_FAILED) munmap(ctx->input_counter, sizeof(atomic_int));
            if (ctx->last_key_pressed_timestamp != MAP_FAILED) munmap(ctx->last_key_pressed_timestamp, sizeof(timestamp_ms_t));
            if (ctx->_local_copy_config != MAP_FAILED) munmap(ctx->_local_copy_config, sizeof(config_t));
            ctx->any_key_pressed = NULL;
            ctx->kpm = NULL;
            ctx->input_counter = NULL;
            ctx->last_key_pressed_timestamp = NULL;
            ctx->_local_copy_config = NULL;
            cleanup_input_thread_context(ctx);
            return BONGOCAT_ERROR_MEMORY;
        }
    }
    if (ctx->input_counter) *ctx->input_counter = 0;

    const bool need_new_shm_last_key_pressed_timestamp = (ctx->last_key_pressed_timestamp == NULL || ctx->last_key_pressed_timestamp == MAP_FAILED);
    if (need_new_shm_last_key_pressed_timestamp) {
        ctx->last_key_pressed_timestamp = (timestamp_ms_t *)mmap(NULL, sizeof(timestamp_ms_t), PROT_READ | PROT_WRITE,
                                     MAP_SHARED | MAP_ANONYMOUS, -1, 0);
        if (ctx->last_key_pressed_timestamp == MAP_FAILED) {
            BONGOCAT_LOG_ERROR("Failed to create shared memory for input monitoring: %s", strerror(errno));
            if (ctx->any_key_pressed != MAP_FAILED) munmap(ctx->any_key_pressed, sizeof(int));
            if (ctx->kpm != MAP_FAILED) munmap(ctx->kpm, sizeof(int));
            if (ctx->input_counter != MAP_FAILED) munmap(ctx->input_counter, sizeof(atomic_int));
            if (ctx->last_key_pressed_timestamp != MAP_FAILED) munmap(ctx->last_key_pressed_timestamp, sizeof(timestamp_ms_t));
            if (ctx->_local_copy_config != MAP_FAILED) munmap(ctx->_local_copy_config, sizeof(config_t));
            ctx->any_key_pressed = NULL;
            ctx->kpm = NULL;
            ctx->input_counter = NULL;
            ctx->last_key_pressed_timestamp = NULL;
            ctx->_local_copy_config = NULL;
            cleanup_input_thread_context(ctx);
            return BONGOCAT_ERROR_MEMORY;
        }
    }
    if (ctx->last_key_pressed_timestamp) *ctx->last_key_pressed_timestamp = 0;

    const bool need_new_shm_local_copy_config = (ctx->_local_copy_config == NULL || ctx->_local_copy_config == MAP_FAILED);
    if (need_new_shm_local_copy_config) {
        ctx->_local_copy_config = (config_t *)mmap(NULL, sizeof(config_t), PROT_READ | PROT_WRITE,
                                     MAP_SHARED | MAP_ANONYMOUS, -1, 0);
        if (ctx->_local_copy_config == MAP_FAILED) {
            BONGOCAT_LOG_ERROR("Failed to create shared memory for input monitoring: %s", strerror(errno));
            if (ctx->any_key_pressed != MAP_FAILED) munmap(ctx->any_key_pressed, sizeof(int));
            if (ctx->kpm != MAP_FAILED) munmap(ctx->kpm, sizeof(int));
            if (ctx->input_counter != MAP_FAILED) munmap(ctx->input_counter, sizeof(atomic_int));
            if (ctx->last_key_pressed_timestamp != MAP_FAILED) munmap(ctx->last_key_pressed_timestamp, sizeof(timestamp_ms_t));
            if (ctx->_local_copy_config != MAP_FAILED) munmap(ctx->_local_copy_config, sizeof(config_t));
            ctx->any_key_pressed = NULL;
            ctx->kpm = NULL;
            ctx->input_counter = NULL;
            ctx->last_key_pressed_timestamp = NULL;
            ctx->_local_copy_config = NULL;
            cleanup_input_thread_context(ctx);
            return BONGOCAT_ERROR_MEMORY;
        }
    }
    if (ctx->_local_copy_config) config_set_defaults(ctx->_local_copy_config);

    // assume the parameters are the same as in the config
    ctx->_local_copy_config->keyboard_devices = device_paths;
    ctx->_local_copy_config->num_keyboard_devices = num_devices;
    ctx->_local_copy_config->enable_debug = enable_debug;

    // start input monitoring
    if (pthread_create(&ctx->_input_thread, NULL, capture_input_thread, ctx) != 0) {
        BONGOCAT_LOG_ERROR("Failed to fork input monitoring process: %s", strerror(errno));
        if (ctx->any_key_pressed != MAP_FAILED) munmap(ctx->any_key_pressed, sizeof(int));
        if (ctx->kpm != MAP_FAILED) munmap(ctx->kpm, sizeof(int));
        if (ctx->input_counter != MAP_FAILED) munmap(ctx->input_counter, sizeof(atomic_int));
        if (ctx->last_key_pressed_timestamp != MAP_FAILED) munmap(ctx->last_key_pressed_timestamp, sizeof(timestamp_ms_t));
        if (ctx->_local_copy_config != MAP_FAILED) munmap(ctx->_local_copy_config, sizeof(config_t));
        ctx->any_key_pressed = NULL;
        ctx->kpm = NULL;
        ctx->input_counter = NULL;
        ctx->last_key_pressed_timestamp = NULL;
        ctx->_local_copy_config = NULL;
        cleanup_input_thread_context(ctx);
        return BONGOCAT_ERROR_THREAD;
    }

    BONGOCAT_LOG_INFO("Input monitoring restarted");
    return BONGOCAT_SUCCESS;
}

void input_cleanup(input_context_t* ctx) {
    BONGOCAT_LOG_INFO("Cleaning up input monitoring system");
    
<<<<<<< HEAD
    if (ctx->_input_thread) {
        atomic_store(&ctx->_capture_input_running, false);
        pthread_cancel(ctx->_input_thread);
        pthread_join(ctx->_input_thread, NULL);
        ctx->_input_thread = 0;
        BONGOCAT_LOG_DEBUG("Input monitoring thread terminated");
=======
    // Terminate child process if it exists
    if (input_child_pid > 0) {
        bongocat_log_debug("Terminating input monitoring child process (PID: %d)", input_child_pid);
        kill(input_child_pid, SIGTERM);
        
        // Wait for child to terminate with timeout
        int status;
        int wait_attempts = 0;
        while (wait_attempts < 10) {
            pid_t result = waitpid(input_child_pid, &status, WNOHANG);
            if (result == input_child_pid) {
                bongocat_log_debug("Input monitoring child process terminated gracefully");
                break;
            } else if (result == -1) {
                if (errno == ECHILD) {
                    // Child already reaped by signal handler - this is normal
                    bongocat_log_debug("Input child process already cleaned up by signal handler");
                    break;
                } else {
                    bongocat_log_warning("Error waiting for input child process: %s", strerror(errno));
                    break;
                }
            }
            
            usleep(100000); // Wait 100ms
            wait_attempts++;
        }
        
        // Force kill if still running
        if (wait_attempts >= 10) {
            bongocat_log_warning("Force killing input monitoring child process");
            kill(input_child_pid, SIGKILL);
            waitpid(input_child_pid, &status, 0);
        }
        
        input_child_pid = -1;
>>>>>>> 5db0179d
    }

    // should be done in cancel thread
    //cleanup_input_thread_context(ctx);
    assert(ctx->_device_paths == NULL);
    assert(ctx->_fds == NULL);
    assert(ctx->_unique_paths_indices == NULL);
    
    // Cleanup shared memory
    if (ctx->any_key_pressed && ctx->any_key_pressed != MAP_FAILED) {
        munmap(ctx->any_key_pressed, sizeof(int));
        ctx->any_key_pressed = NULL;
    }
    if (ctx->kpm && ctx->kpm != MAP_FAILED) {
        munmap(ctx->kpm, sizeof(int));
        ctx->kpm = NULL;
    }
    if (ctx->input_counter && ctx->input_counter != MAP_FAILED) {
        munmap(ctx->input_counter, sizeof(atomic_int));
        ctx->input_counter = NULL;
    }
    if (ctx->last_key_pressed_timestamp && ctx->last_key_pressed_timestamp != MAP_FAILED) {
        munmap(ctx->last_key_pressed_timestamp, sizeof(timestamp_ms_t));
        ctx->last_key_pressed_timestamp = NULL;
    }
    if (ctx->_local_copy_config && ctx->_local_copy_config != MAP_FAILED) {
        munmap(ctx->_local_copy_config, sizeof(config_t));
        ctx->_local_copy_config = NULL;
    }

    ctx->_input_kpm_counter = 0;
    ctx->_latest_kpm_update_ms = 0;
    
    BONGOCAT_LOG_DEBUG("Input monitoring cleanup complete");
}

void input_update_config(input_context_t *ctx, const config_t* config) {
    assert(ctx);
    assert(config);
    assert(ctx->_local_copy_config && ctx->_local_copy_config != MAP_FAILED);

    memcpy(ctx->_local_copy_config, config, sizeof(config_t));
}<|MERGE_RESOLUTION|>--- conflicted
+++ resolved
@@ -488,50 +488,12 @@
     //ctx->_latest_kpm_update_ms = get_current_time_ms();
     
     // Stop current monitoring
-<<<<<<< HEAD
     if (ctx->_input_thread) {
         BONGOCAT_LOG_DEBUG("Input monitoring thread");
         atomic_store(&ctx->_capture_input_running, false);
         pthread_cancel(ctx->_input_thread);
         pthread_join(ctx->_input_thread, NULL);
         BONGOCAT_LOG_DEBUG("Input monitoring thread terminated");
-=======
-    if (input_child_pid > 0) {
-        bongocat_log_debug("Stopping current input monitoring (PID: %d)", input_child_pid);
-        kill(input_child_pid, SIGTERM);
-        
-        // Wait for child to terminate with timeout
-        int status;
-        int wait_attempts = 0;
-        while (wait_attempts < 10) {
-            pid_t result = waitpid(input_child_pid, &status, WNOHANG);
-            if (result == input_child_pid) {
-                bongocat_log_debug("Previous input monitoring process terminated");
-                break;
-            } else if (result == -1) {
-                if (errno == ECHILD) {
-                    // Child already reaped by signal handler - this is normal
-                    bongocat_log_debug("Input child process already cleaned up by signal handler");
-                    break;
-                } else {
-                    bongocat_log_warning("Error waiting for input child process: %s", strerror(errno));
-                    break;
-                }
-            }
-            
-            usleep(100000); // Wait 100ms
-            wait_attempts++;
-        }
-        
-        // Force kill if still running
-        if (wait_attempts >= 10) {
-            bongocat_log_warning("Force killing previous input monitoring process");
-            kill(input_child_pid, SIGKILL);
-            waitpid(input_child_pid, &status, 0);
-        }
-        
-        input_child_pid = -1;
->>>>>>> 5db0179d
     }
 
     // already done when stop current input thread
@@ -680,51 +642,12 @@
 void input_cleanup(input_context_t* ctx) {
     BONGOCAT_LOG_INFO("Cleaning up input monitoring system");
     
-<<<<<<< HEAD
     if (ctx->_input_thread) {
         atomic_store(&ctx->_capture_input_running, false);
         pthread_cancel(ctx->_input_thread);
         pthread_join(ctx->_input_thread, NULL);
         ctx->_input_thread = 0;
         BONGOCAT_LOG_DEBUG("Input monitoring thread terminated");
-=======
-    // Terminate child process if it exists
-    if (input_child_pid > 0) {
-        bongocat_log_debug("Terminating input monitoring child process (PID: %d)", input_child_pid);
-        kill(input_child_pid, SIGTERM);
-        
-        // Wait for child to terminate with timeout
-        int status;
-        int wait_attempts = 0;
-        while (wait_attempts < 10) {
-            pid_t result = waitpid(input_child_pid, &status, WNOHANG);
-            if (result == input_child_pid) {
-                bongocat_log_debug("Input monitoring child process terminated gracefully");
-                break;
-            } else if (result == -1) {
-                if (errno == ECHILD) {
-                    // Child already reaped by signal handler - this is normal
-                    bongocat_log_debug("Input child process already cleaned up by signal handler");
-                    break;
-                } else {
-                    bongocat_log_warning("Error waiting for input child process: %s", strerror(errno));
-                    break;
-                }
-            }
-            
-            usleep(100000); // Wait 100ms
-            wait_attempts++;
-        }
-        
-        // Force kill if still running
-        if (wait_attempts >= 10) {
-            bongocat_log_warning("Force killing input monitoring child process");
-            kill(input_child_pid, SIGKILL);
-            waitpid(input_child_pid, &status, 0);
-        }
-        
-        input_child_pid = -1;
->>>>>>> 5db0179d
     }
 
     // should be done in cancel thread
@@ -757,7 +680,7 @@
 
     ctx->_input_kpm_counter = 0;
     ctx->_latest_kpm_update_ms = 0;
-    
+
     BONGOCAT_LOG_DEBUG("Input monitoring cleanup complete");
 }
 
