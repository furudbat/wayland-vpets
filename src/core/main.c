#define _POSIX_C_SOURCE 200809L
#define _DEFAULT_SOURCE
#include "core/bongocat.h"
#include "platform/wayland.h"
#include "graphics/animation.h"
#include "platform/input.h"
#include "config/config.h"
#include "utils/error.h"
#include "utils/memory.h"
#include <signal.h>
#include <sys/wait.h>
#include <sys/file.h>
#include <unistd.h>
#include <stdlib.h>
#include <assert.h>
#include <fcntl.h>
#include <sys/signalfd.h>

// =============================================================================
// GLOBAL STATE AND CONFIGURATION
// =============================================================================

static volatile sig_atomic_t running = 0;
static int signal_fd = -1;

static config_t g_config = {0};
static config_watcher_t g_config_watcher = {0};

static input_context_t g_input_ctx = {0};
static animation_context_t g_animation_ctx = {0};
static wayland_context_t g_wayland_ctx = {0};

static pthread_mutex_t g_config_reload_mutex = PTHREAD_MUTEX_INITIALIZER;
static const char *g_signal_watch_path = "";

#define PID_STR_BUF 64

#define WAIT_FOR_SHUTDOWN_MS 5000
#define SLEEP_WAIT_FOR_SHUTDOWN_MS 100
static_assert(SLEEP_WAIT_FOR_SHUTDOWN_MS > 0);

// =============================================================================
// COMMAND LINE ARGUMENTS STRUCTURE
// =============================================================================

typedef struct {
    const char *config_file;
    bool watch_config;
    bool toggle_mode;
    bool show_help;
    bool show_version;
} cli_args_t;

// =============================================================================
// PROCESS MANAGEMENT MODULE
// =============================================================================

#define PID_FILE "/tmp/bongocat.pid"

static int process_create_pid_file(void) {
    const int fd = open(PID_FILE, O_CREAT | O_WRONLY | O_TRUNC, 0644);
    if (fd < 0) {
        BONGOCAT_LOG_ERROR("Failed to create PID file: %s", strerror(errno));
        return -1;
    }
    
    if (flock(fd, LOCK_EX | LOCK_NB) < 0) {
        close(fd);
        if (errno == EWOULDBLOCK) {
            BONGOCAT_LOG_INFO("Another instance is already running");
            return -2; // Already running
        }
        BONGOCAT_LOG_ERROR("Failed to lock PID file: %s", strerror(errno));
        return -1;
    }
    
    char pid_str[PID_STR_BUF] = {0};
    snprintf(pid_str, sizeof(pid_str), "%d\n", getpid());
    if (write(fd, pid_str, strlen(pid_str)) < 0) {
        BONGOCAT_LOG_ERROR("Failed to write PID to file: %s", strerror(errno));
        close(fd);
        return -1;
    }
    
    return fd; // Keep file descriptor open to maintain lock
}

static void process_remove_pid_file(void) {
    unlink(PID_FILE);
}

static pid_t process_get_running_pid(void) {
    int fd = open(PID_FILE, O_RDONLY);
    if (fd < 0) {
        return -1; // No PID file exists
    }
    
    // Try to get a shared lock to read the file
    if (flock(fd, LOCK_SH | LOCK_NB) < 0) {
        close(fd);
        if (errno == EWOULDBLOCK) {
            // File is locked by another process, so it's running
            // We need to read the PID anyway, so let's try without lock
            fd = open(PID_FILE, O_RDONLY);
            if (fd < 0) return -1;
        } else {
            return -1;
        }
    }
    
    char pid_str[PID_STR_BUF] = {0};
    ssize_t bytes_read = read(fd, pid_str, sizeof(pid_str) - 1);
    close(fd);
    
    if (bytes_read <= 0) {
        return -1;
    }
    
    pid_str[bytes_read] = '\0';
    pid_t pid = (pid_t)atoi(pid_str);
    
    if (pid <= 0) {
        return -1;
    }
    
    // Check if process is actually running
    if (kill(pid, 0) == 0) {
        return pid; // Process is running
    }
    
    // Process is not running, remove stale PID file
    process_remove_pid_file();
    return -1;
}

static int process_handle_toggle(void) {
    const pid_t running_pid = process_get_running_pid();
    
    if (running_pid > 0) {
        // Process is running, kill it
        BONGOCAT_LOG_INFO("Stopping bongocat (PID: %d)", running_pid);
        if (kill(running_pid, SIGTERM) == 0) {
            // Wait a bit for graceful shutdown
            for (int i = 0; i < WAIT_FOR_SHUTDOWN_MS/SLEEP_WAIT_FOR_SHUTDOWN_MS; i++) { // Wait up to 5 seconds
                if (kill(running_pid, 0) != 0) {
                    BONGOCAT_LOG_INFO("Bongocat stopped successfully");
                    return 0;
                }
                usleep(SLEEP_WAIT_FOR_SHUTDOWN_MS*1000); // 100ms
            }
            
            // Force kill if still running
            BONGOCAT_LOG_WARNING("Force killing bongocat");
            kill(running_pid, SIGKILL);
            BONGOCAT_LOG_INFO("Bongocat force stopped");
        } else {
            BONGOCAT_LOG_ERROR("Failed to stop bongocat: %s", strerror(errno));
            return 1;
        }
    } else {
        BONGOCAT_LOG_INFO("Bongocat is not running, starting it now");
        return -1; // Signal to continue with normal startup
    }
    
    return 0;
}


// =============================================================================
// CONFIGURATION MANAGEMENT MODULE
// =============================================================================

static bool config_devices_changed(const config_t *old_config, const config_t *new_config) {
    assert(old_config);
    assert(new_config);
    if (old_config->num_keyboard_devices != new_config->num_keyboard_devices) {
        return true;
    }

    // Check if any device paths changed
    for (int i = 0; i < new_config->num_keyboard_devices; i++) {
        bool found = false;
        for (int j = 0; j < old_config->num_keyboard_devices; j++) {
            if (strcmp(new_config->keyboard_devices[i], old_config->keyboard_devices[j]) == 0) {
                found = true;
                break;
            }
        }
        if (!found) {
            return true;
        }
    }

    return false;
}

static void config_reload_callback() {
    BONGOCAT_LOG_INFO("Reloading configuration from: %s", g_config_watcher.config_path);
    
    // Create a temporary config to test loading
    config_t new_config;
    config_set_defaults(&new_config);
    bongocat_error_t result = load_config(&new_config, g_config_watcher.config_path);
    if (result != BONGOCAT_SUCCESS) {
        BONGOCAT_LOG_ERROR("Failed to reload config: %s", bongocat_error_string(result));
        BONGOCAT_LOG_INFO("Keeping current configuration");
        return;
    }
    
<<<<<<< HEAD
    // If successful, update the global config
    pthread_mutex_lock(&g_config_reload_mutex);
    // move old config (make g_config 'available' for new_config)
    config_t old_config = g_config;
    g_config.keyboard_devices = NULL;
    g_config.num_keyboard_devices = 0;
    // move new_config into g_config
    memcpy(&g_config, &new_config, sizeof(config_t));
    new_config.keyboard_devices = NULL;
    new_config.num_keyboard_devices = 0;
=======
    // If successful, check if input devices changed before updating config
    bool devices_changed = config_devices_changed(&g_config, &temp_config);
    
    // Clean up old output_name if it exists and is different
    if (g_config.output_name && temp_config.output_name && 
        strcmp(g_config.output_name, temp_config.output_name) != 0) {
        free(g_config.output_name);
    } else if (g_config.output_name && !temp_config.output_name) {
        free(g_config.output_name);
    }
    
    // Update the global config
    g_config = temp_config;
    
>>>>>>> 5db0179d
    // Update the running systems with new config
    input_update_config(&g_input_ctx, &g_config);
    animation_update_config(&g_animation_ctx, &g_config);
    wayland_update_config(&g_wayland_ctx, &g_config, &g_animation_ctx);
    
    // Check if input devices changed and restart monitoring if needed
<<<<<<< HEAD
    if (config_devices_changed(&old_config, &g_config)) {
        BONGOCAT_LOG_INFO("Input devices changed, restarting input monitoring");
        bongocat_error_t input_result = input_restart_monitoring(&g_input_ctx,
                                                                 g_config.keyboard_devices,
                                                                 g_config.num_keyboard_devices,
                                                                 g_config.enable_debug);
=======
    if (devices_changed) {
        bongocat_log_info("Input devices changed, restarting input monitoring");
        bongocat_error_t input_result = input_restart_monitoring(g_config.keyboard_devices, 
                                                                g_config.num_keyboard_devices, 
                                                                g_config.enable_debug);
>>>>>>> 5db0179d
        if (input_result != BONGOCAT_SUCCESS) {
            BONGOCAT_LOG_ERROR("Failed to restart input monitoring: %s", bongocat_error_string(input_result));
        } else {
            BONGOCAT_LOG_INFO("Input monitoring restarted successfully");
        }
    }

    // free old keyboard_devices
    config_cleanup(&old_config);
    pthread_mutex_unlock(&g_config_reload_mutex);
    
    BONGOCAT_LOG_INFO("Configuration reloaded successfully!");
    BONGOCAT_LOG_INFO("New screen dimensions: %dx%d", g_wayland_ctx._screen_width, g_config.bar_height);
}

static bongocat_error_t config_setup_watcher(const char *config_file) {
    const char *watch_path = config_file ? config_file : "bongocat.conf";
    g_signal_watch_path = config_file ? config_file : "bongocat.conf";
    
    if (config_watcher_init(&g_config_watcher, watch_path) == BONGOCAT_SUCCESS) {
        config_watcher_start(&g_config_watcher);
        BONGOCAT_LOG_INFO("Config file watching enabled for: %s", watch_path);
        return BONGOCAT_SUCCESS;
    } else {
        BONGOCAT_LOG_WARNING("Failed to initialize config watcher, continuing without hot-reload");
        return BONGOCAT_ERROR_CONFIG;
    }
}

// =============================================================================
// SIGNAL HANDLING MODULE
// =============================================================================

static bongocat_error_t signal_setup_handlers(void) {
    sigset_t mask;
    sigemptyset(&mask);
    sigaddset(&mask, SIGINT);
    sigaddset(&mask, SIGTERM);
    sigaddset(&mask, SIGCHLD);
    sigaddset(&mask, SIGUSR2);

    // Block signals globally so they are only delivered via signalfd
    if (sigprocmask(SIG_BLOCK, &mask, NULL) == -1) {
        BONGOCAT_LOG_ERROR("Failed to block signals: %s", strerror(errno));
        return BONGOCAT_ERROR_THREAD;
    }

    signal_fd = signalfd(-1, &mask, SFD_NONBLOCK | SFD_CLOEXEC);
    if (signal_fd == -1) {
        BONGOCAT_LOG_ERROR("Failed to create signalfd: %s", strerror(errno));
        return BONGOCAT_ERROR_THREAD;
    }

    return BONGOCAT_SUCCESS;
}

// =============================================================================
// SYSTEM INITIALIZATION AND CLEANUP MODULE
// =============================================================================

static bongocat_error_t system_initialize_components(void) {
    bongocat_error_t result;
    
    // Initialize Wayland
    /// @NOTE: animation needed only for reference
    result = wayland_init(&g_wayland_ctx, &g_config, &g_animation_ctx);
    if (result != BONGOCAT_SUCCESS) {
        BONGOCAT_LOG_ERROR("Failed to initialize Wayland: %s", bongocat_error_string(result));
        return result;
    }
    
    // Initialize animation system
    result = animation_init(&g_animation_ctx, &g_config);
    if (result != BONGOCAT_SUCCESS) {
        BONGOCAT_LOG_ERROR("Failed to initialize animation system: %s", bongocat_error_string(result));
        return result;
    }
    
    // Start input monitoring
    result = input_start_monitoring(&g_input_ctx, g_config.keyboard_devices, g_config.num_keyboard_devices, g_config.enable_debug);
    if (result != BONGOCAT_SUCCESS) {
        BONGOCAT_LOG_ERROR("Failed to start input monitoring: %s", bongocat_error_string(result));
        return result;
    }
    
    // Start animation thread
    result = animation_start(&g_animation_ctx, &g_input_ctx, &g_wayland_ctx);
    if (result != BONGOCAT_SUCCESS) {
        BONGOCAT_LOG_ERROR("Failed to start animation thread: %s", bongocat_error_string(result));
        return result;
    }

    return BONGOCAT_SUCCESS;
}

[[ noreturn ]] static void system_cleanup_and_exit(int exit_code) {
    BONGOCAT_LOG_INFO("Performing cleanup...");

    // Remove PID file
    process_remove_pid_file();
    
    // Stop config watcher
    config_watcher_cleanup(&g_config_watcher);
    
    // Stop animation system
    animation_cleanup(&g_animation_ctx);
    
    // Cleanup Wayland
    wayland_cleanup(&g_wayland_ctx);
    
    // Cleanup input system
    input_cleanup(&g_input_ctx);
    
    // Cleanup configuration
<<<<<<< HEAD
    config_cleanup(&g_config);

    if (signal_fd >= 0) close(signal_fd);

#ifndef BONGOCAT_DISABLE_MEMORY_STATISTICS
=======
    config_cleanup_full(&g_config);
    config_cleanup();
    
>>>>>>> 5db0179d
    // Print memory statistics in debug mode
    if (g_config.enable_debug) {
        memory_print_stats();
    }
#endif

#ifndef NDEBUG
    memory_leak_check();
#endif
    
    BONGOCAT_LOG_INFO("Cleanup complete, exiting with code %d", exit_code);
    exit(exit_code);
}

// =============================================================================
// COMMAND LINE PROCESSING MODULE
// =============================================================================

static void cli_show_help(const char *program_name) {
    printf("Bongo Cat Wayland Overlay\n");
    printf("Usage: %s [options]\n", program_name);
    printf("Options:\n");
    printf("  -h, --help            Show this help message\n");
    printf("  -v, --version         Show version information\n");
    printf("  -c, --config          Specify config file (default: bongocat.conf)\n");
    printf("  -w, --watch-config    Watch config file for changes and reload automatically\n");
    printf("  -t, --toggle          Toggle bongocat on/off (start if not running, stop if running)\n");
    printf("\nConfiguration is loaded from bongocat.conf in the current directory.\n");
}

static void cli_show_version(void) {
    printf("Bongo Cat Overlay v" BONGOCAT_VERSION "\n");
    printf("Built with fast optimizations\n");
}

static int cli_parse_arguments(int argc, char *argv[], cli_args_t *args) {
    // Initialize arguments with defaults
    *args = (cli_args_t){
        .config_file = NULL,
        .watch_config = false,
        .toggle_mode = false,
        .show_help = false,
        .show_version = false
    };

    for (int i = 1; i < argc; i++) {
        if (strcmp(argv[i], "--help") == 0 || strcmp(argv[i], "-h") == 0) {
            args->show_help = true;
        } else if (strcmp(argv[i], "--version") == 0 || strcmp(argv[i], "-v") == 0) {
            args->show_version = true;
        } else if (strcmp(argv[i], "--config") == 0 || strcmp(argv[i], "-c") == 0) {
            if (i + 1 < argc) {
                args->config_file = argv[i + 1];
                i++; // Skip the next argument since it's the config file path
            } else {
                BONGOCAT_LOG_ERROR("--config option requires a file path");
                return EXIT_FAILURE;
            }
        } else if (strcmp(argv[i], "--watch-config") == 0 || strcmp(argv[i], "-w") == 0) {
            args->watch_config = true;
        } else if (strcmp(argv[i], "--toggle") == 0 || strcmp(argv[i], "-t") == 0) {
            args->toggle_mode = true;
        } else {
            BONGOCAT_LOG_WARNING("Unknown argument: %s", argv[i]);
        }
    }
    
    return 0;
}

// =============================================================================
// MAIN APPLICATION ENTRY POINT
// =============================================================================

int main(int argc, char *argv[]) {
    bongocat_error_t result;

    // Initialize error system early
    bongocat_error_init(1); // Enable debug initially

    BONGOCAT_LOG_INFO("Starting Bongo Cat Overlay v" BONGOCAT_VERSION);

    // Parse command line arguments
    cli_args_t args;
    if (cli_parse_arguments(argc, argv, &args) != 0) {
        return EXIT_FAILURE;
    }

    // Handle help and version requests
    if (args.show_help) {
        cli_show_help(argv[0]);
        return EXIT_SUCCESS;
    }

    if (args.show_version) {
        cli_show_version();
        return EXIT_SUCCESS;
    }

    // Handle toggle mode
    if (args.toggle_mode) {
        int toggle_result = process_handle_toggle();
        if (toggle_result >= 0) {
            return toggle_result; // Either successfully toggled off or error
        }
        // toggle_result == -1 means continue with startup
    }
    
    // Setup signal handlers
    g_signal_watch_path = args.config_file;
    result = signal_setup_handlers();
    if (result != BONGOCAT_SUCCESS) {
        BONGOCAT_LOG_ERROR("Failed to setup signal handlers: %s", bongocat_error_string(result));
        return EXIT_FAILURE;
    }
    
    // Create PID file to track this instance
    const int pid_fd = process_create_pid_file();
    if (pid_fd == -2) {
        BONGOCAT_LOG_ERROR("Another instance of bongocat is already running");
        close(signal_fd);
        return EXIT_FAILURE;
    } else if (pid_fd < 0) {
        BONGOCAT_LOG_ERROR("Failed to create PID file");
        close(signal_fd);
        return EXIT_FAILURE;
    }

    // more randomness is needed to create better shm names, see create_shm
    srand((unsigned)time(NULL) ^ getpid()); // seed once, include pid for better randomness
    
    // Load configuration
    result = load_config(&g_config, args.config_file);
    if (result != BONGOCAT_SUCCESS) {
        BONGOCAT_LOG_ERROR("Failed to load configuration: %s", bongocat_error_string(result));
        process_remove_pid_file();
        close(signal_fd);
        return EXIT_FAILURE;
    }
    
    // Initialize config watcher if requested
    if (args.watch_config) {
        config_setup_watcher(args.config_file);
    }
    
    // Initialize all system components
    result = system_initialize_components();
    if (result != BONGOCAT_SUCCESS) {
        system_cleanup_and_exit(EXIT_FAILURE);
    }

    // Validate Setup
    assert(g_animation_ctx._input == &g_input_ctx);
    assert(g_animation_ctx._wayland == &g_wayland_ctx);

    if (abs(g_config.cat_x_offset) > g_wayland_ctx._screen_width) {
        BONGOCAT_LOG_WARNING("cat_x_offset %d may position cat off-screen (screen width: %d)",
                            g_config.cat_x_offset, g_wayland_ctx._screen_width);
    }

    BONGOCAT_LOG_INFO("Bar dimensions: %dx%d", g_wayland_ctx._screen_width, g_config.bar_height);
    
    BONGOCAT_LOG_INFO("Bongo Cat Overlay started successfully");
    
    // Main Wayland event loop with graceful shutdown
    result = wayland_run(&g_wayland_ctx, &running, signal_fd, &g_config, &g_config_watcher, config_reload_callback);
    if (result != BONGOCAT_SUCCESS) {
        BONGOCAT_LOG_ERROR("Wayland event loop error: %s", bongocat_error_string(result));
        system_cleanup_and_exit(EXIT_FAILURE);
    }
    
    BONGOCAT_LOG_INFO("Main loop exited, shutting down");
    system_cleanup_and_exit(EXIT_SUCCESS);
    
    return 0; // Never reached
}<|MERGE_RESOLUTION|>--- conflicted
+++ resolved
@@ -206,8 +206,19 @@
         BONGOCAT_LOG_INFO("Keeping current configuration");
         return;
     }
-    
-<<<<<<< HEAD
+
+
+    // If successful, check if input devices changed before updating config
+    bool devices_changed = config_devices_changed(&g_config, &new_config);
+
+    // Clean up old output_name if it exists and is different
+    if (g_config.output_name && new_config.output_name &&
+        strcmp(g_config.output_name, new_config.output_name) != 0) {
+    free(g_config.output_name);
+    } else if (g_config.output_name && !new_config.output_name) {
+        free(g_config.output_name);
+    }
+
     // If successful, update the global config
     pthread_mutex_lock(&g_config_reload_mutex);
     // move old config (make g_config 'available' for new_config)
@@ -218,42 +229,18 @@
     memcpy(&g_config, &new_config, sizeof(config_t));
     new_config.keyboard_devices = NULL;
     new_config.num_keyboard_devices = 0;
-=======
-    // If successful, check if input devices changed before updating config
-    bool devices_changed = config_devices_changed(&g_config, &temp_config);
-    
-    // Clean up old output_name if it exists and is different
-    if (g_config.output_name && temp_config.output_name && 
-        strcmp(g_config.output_name, temp_config.output_name) != 0) {
-        free(g_config.output_name);
-    } else if (g_config.output_name && !temp_config.output_name) {
-        free(g_config.output_name);
-    }
-    
-    // Update the global config
-    g_config = temp_config;
-    
->>>>>>> 5db0179d
     // Update the running systems with new config
     input_update_config(&g_input_ctx, &g_config);
     animation_update_config(&g_animation_ctx, &g_config);
     wayland_update_config(&g_wayland_ctx, &g_config, &g_animation_ctx);
     
     // Check if input devices changed and restart monitoring if needed
-<<<<<<< HEAD
-    if (config_devices_changed(&old_config, &g_config)) {
+    if (devices_changed) {
         BONGOCAT_LOG_INFO("Input devices changed, restarting input monitoring");
         bongocat_error_t input_result = input_restart_monitoring(&g_input_ctx,
                                                                  g_config.keyboard_devices,
                                                                  g_config.num_keyboard_devices,
                                                                  g_config.enable_debug);
-=======
-    if (devices_changed) {
-        bongocat_log_info("Input devices changed, restarting input monitoring");
-        bongocat_error_t input_result = input_restart_monitoring(g_config.keyboard_devices, 
-                                                                g_config.num_keyboard_devices, 
-                                                                g_config.enable_debug);
->>>>>>> 5db0179d
         if (input_result != BONGOCAT_SUCCESS) {
             BONGOCAT_LOG_ERROR("Failed to restart input monitoring: %s", bongocat_error_string(input_result));
         } else {
@@ -264,7 +251,7 @@
     // free old keyboard_devices
     config_cleanup(&old_config);
     pthread_mutex_unlock(&g_config_reload_mutex);
-    
+
     BONGOCAT_LOG_INFO("Configuration reloaded successfully!");
     BONGOCAT_LOG_INFO("New screen dimensions: %dx%d", g_wayland_ctx._screen_width, g_config.bar_height);
 }
@@ -272,7 +259,7 @@
 static bongocat_error_t config_setup_watcher(const char *config_file) {
     const char *watch_path = config_file ? config_file : "bongocat.conf";
     g_signal_watch_path = config_file ? config_file : "bongocat.conf";
-    
+
     if (config_watcher_init(&g_config_watcher, watch_path) == BONGOCAT_SUCCESS) {
         config_watcher_start(&g_config_watcher);
         BONGOCAT_LOG_INFO("Config file watching enabled for: %s", watch_path);
@@ -368,17 +355,11 @@
     input_cleanup(&g_input_ctx);
     
     // Cleanup configuration
-<<<<<<< HEAD
     config_cleanup(&g_config);
 
     if (signal_fd >= 0) close(signal_fd);
 
 #ifndef BONGOCAT_DISABLE_MEMORY_STATISTICS
-=======
-    config_cleanup_full(&g_config);
-    config_cleanup();
-    
->>>>>>> 5db0179d
     // Print memory statistics in debug mode
     if (g_config.enable_debug) {
         memory_print_stats();
@@ -509,7 +490,7 @@
 
     // more randomness is needed to create better shm names, see create_shm
     srand((unsigned)time(NULL) ^ getpid()); // seed once, include pid for better randomness
-    
+
     // Load configuration
     result = load_config(&g_config, args.config_file);
     if (result != BONGOCAT_SUCCESS) {
@@ -540,7 +521,7 @@
     }
 
     BONGOCAT_LOG_INFO("Bar dimensions: %dx%d", g_wayland_ctx._screen_width, g_config.bar_height);
-    
+
     BONGOCAT_LOG_INFO("Bongo Cat Overlay started successfully");
     
     // Main Wayland event loop with graceful shutdown
