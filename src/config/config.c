#define _POSIX_C_SOURCE 200809L
#include "config/config.h"
#include "utils/error.h"
#include "utils/memory.h"
#include <limits.h>

// =============================================================================
// CONFIGURATION CONSTANTS AND VALIDATION RANGES
// =============================================================================

#define MIN_CAT_HEIGHT 10
#define MAX_CAT_HEIGHT 200
#define MIN_OVERLAY_HEIGHT 20
#define MAX_OVERLAY_HEIGHT 300
#define MIN_FPS 1
#define MAX_FPS 120
#define MIN_DURATION 10
#define MAX_DURATION 5000
#define MAX_INTERVAL 3600

// =============================================================================
// GLOBAL STATE FOR DEVICE MANAGEMENT
// =============================================================================

static char **config_keyboard_devices = NULL;
static int config_num_devices = 0;

// =============================================================================
// CONFIGURATION VALIDATION MODULE
// =============================================================================

static void config_clamp_int(int *value, int min, int max, const char *name) {
    if (*value < min || *value > max) {
        bongocat_log_warning("%s %d out of range [%d-%d], clamping", name, *value, min, max);
        *value = (*value < min) ? min : max;
    }
}

static void config_validate_dimensions(config_t *config) {
    config_clamp_int(&config->cat_height, MIN_CAT_HEIGHT, MAX_CAT_HEIGHT, "cat_height");
    config_clamp_int(&config->overlay_height, MIN_OVERLAY_HEIGHT, MAX_OVERLAY_HEIGHT, "overlay_height");
}

static void config_validate_timing(config_t *config) {
    config_clamp_int(&config->fps, MIN_FPS, MAX_FPS, "fps");
    config_clamp_int(&config->keypress_duration, MIN_DURATION, MAX_DURATION, "keypress_duration");
    config_clamp_int(&config->test_animation_duration, MIN_DURATION, MAX_DURATION, "test_animation_duration");
    
    // Validate interval (0 is allowed to disable)
    if (config->test_animation_interval < 0 || config->test_animation_interval > MAX_INTERVAL) {
        bongocat_log_warning("test_animation_interval %d out of range [0-%d], clamping", 
                           config->test_animation_interval, MAX_INTERVAL);
        config->test_animation_interval = (config->test_animation_interval < 0) ? 0 : MAX_INTERVAL;
    }
}

static void config_validate_appearance(config_t *config) {
    // Validate opacity
    config_clamp_int(&config->overlay_opacity, 0, 255, "overlay_opacity");
    
    // Validate idle frame
    if (config->idle_frame < 0 || config->idle_frame >= NUM_FRAMES) {
        bongocat_log_warning("idle_frame %d out of range [0-%d], resetting to 0", 
                           config->idle_frame, NUM_FRAMES - 1);
        config->idle_frame = 0;
    }
}

static void config_validate_enums(config_t *config) {
    // Validate layer
    if (config->layer != LAYER_TOP && config->layer != LAYER_OVERLAY) {
        bongocat_log_warning("Invalid layer %d, resetting to top", config->layer);
        config->layer = LAYER_TOP;
    }
    
    // Validate overlay_position
    if (config->overlay_position != POSITION_TOP && config->overlay_position != POSITION_BOTTOM) {
        bongocat_log_warning("Invalid overlay_position %d, resetting to top", config->overlay_position);
        config->overlay_position = POSITION_TOP;
    }
}

static void config_validate_positioning(config_t *config) {
    // Validate cat positioning doesn't go off-screen
    if (abs(config->cat_x_offset) > config->screen_width) {
        bongocat_log_warning("cat_x_offset %d may position cat off-screen (screen width: %d)", 
                           config->cat_x_offset, config->screen_width);
    }
}

static void config_validate_time(config_t *config) {
    if (config->enable_scheduled_sleep) {
        const int begin_minutes = config->sleep_begin.hour * 60 + config->sleep_begin.min;
        const int end_minutes = config->sleep_end.hour * 60 + config->sleep_end.min;

        if (begin_minutes == end_minutes) {
            bongocat_log_warning("Sleep mode is enabled, but time is equal: %02d:%02d, disable sleep mode", config->sleep_begin.hour, config->sleep_begin.min);

            config->enable_scheduled_sleep = 0;
        }
    }
}

static bongocat_error_t config_validate(config_t *config) {
    BONGOCAT_CHECK_NULL(config, BONGOCAT_ERROR_INVALID_PARAM);

    // Normalize boolean values
    config->enable_debug = config->enable_debug ? 1 : 0;
    config->enable_scheduled_sleep = config->enable_scheduled_sleep ? 1 : 0;

    config_validate_dimensions(config);
    config_validate_timing(config);
    config_validate_appearance(config);
    config_validate_enums(config);
    config_validate_positioning(config);
    config_validate_time(config);
    
    return BONGOCAT_SUCCESS;
}

// =============================================================================
// DEVICE MANAGEMENT MODULE
// =============================================================================

static bongocat_error_t config_add_keyboard_device(config_t *config, const char *device_path) {
    // Reallocate device array
    config_keyboard_devices = realloc(config_keyboard_devices, 
                                     (config_num_devices + 1) * sizeof(char*));
    if (!config_keyboard_devices) {
        bongocat_log_error("Failed to allocate memory for keyboard_devices");
        return BONGOCAT_ERROR_MEMORY;
    }
    
    size_t path_len = strlen(device_path);
    config_keyboard_devices[config_num_devices] = BONGOCAT_MALLOC(path_len + 1);
    if (!config_keyboard_devices[config_num_devices]) {
        bongocat_log_error("Failed to allocate memory for keyboard_device entry");
        return BONGOCAT_ERROR_MEMORY;
    }
    
    strncpy(config_keyboard_devices[config_num_devices], device_path, path_len);
    config_keyboard_devices[config_num_devices][path_len] = '\0';
    config_num_devices++;
    
    config->keyboard_devices = config_keyboard_devices;
    config->num_keyboard_devices = config_num_devices;
    
    return BONGOCAT_SUCCESS;
}

static void config_cleanup_devices(void) {
    if (config_keyboard_devices) {
        for (int i = 0; i < config_num_devices; i++) {
            BONGOCAT_SAFE_FREE(config_keyboard_devices[i]);
        }
        BONGOCAT_SAFE_FREE(config_keyboard_devices);
        config_keyboard_devices = NULL;
        config_num_devices = 0;
    }
}

// =============================================================================
// CONFIGURATION PARSING MODULE
// =============================================================================

static char* config_trim_key(char *key) {
    char *key_start = key;
    while (*key_start == ' ' || *key_start == '\t') key_start++;
    
    char *key_end = key_start + strlen(key_start) - 1;
    while (key_end > key_start && (*key_end == ' ' || *key_end == '\t')) {
        *key_end = '\0';
        key_end--;
    }
    
    return key_start;
}

static bongocat_error_t config_parse_integer_key(config_t *config, const char *key, const char *value) {
    int int_value = (int)strtol(value, NULL, 10);
    
    if (strcmp(key, "cat_x_offset") == 0) {
        config->cat_x_offset = int_value;
    } else if (strcmp(key, "cat_y_offset") == 0) {
        config->cat_y_offset = int_value;
    } else if (strcmp(key, "cat_height") == 0) {
        config->cat_height = int_value;
    } else if (strcmp(key, "overlay_height") == 0) {
        config->overlay_height = int_value;
    } else if (strcmp(key, "idle_frame") == 0) {
        config->idle_frame = int_value;
    } else if (strcmp(key, "keypress_duration") == 0) {
        config->keypress_duration = int_value;
    } else if (strcmp(key, "test_animation_duration") == 0) {
        config->test_animation_duration = int_value;
    } else if (strcmp(key, "test_animation_interval") == 0) {
        config->test_animation_interval = int_value;
    } else if (strcmp(key, "fps") == 0) {
        config->fps = int_value;
    } else if (strcmp(key, "overlay_opacity") == 0) {
        config->overlay_opacity = int_value;
    } else if (strcmp(key, "enable_debug") == 0) {
        config->enable_debug = int_value;
    } else if (strcmp(key, "enable_scheduled_sleep") == 0) {
        config->enable_scheduled_sleep = int_value;
    } else if (strcmp(key, "idle_sleep_timeout") == 0) {
        config->idle_sleep_timeout_sec = int_value;
    } else if (strcmp(key, "monitor") == 0) {
        // Reallocate new name for monitor output
        config->output_name = realloc(config->output_name, strlen(value) + 1);
        if (!config->output_name) {
            bongocat_log_error("Failed to allocate memory for interface output");
            return BONGOCAT_ERROR_MEMORY;
        }
        strcpy(config->output_name, value);
    }
    else {
        return BONGOCAT_ERROR_INVALID_PARAM; // Unknown key
    }
    
    return BONGOCAT_SUCCESS;
}

static bongocat_error_t config_parse_enum_key(config_t *config, const char *key, const char *value) {
    if (strcmp(key, "layer") == 0) {
        if (strcmp(value, "top") == 0) {
            config->layer = LAYER_TOP;
        } else if (strcmp(value, "overlay") == 0) {
            config->layer = LAYER_OVERLAY;
        } else {
            bongocat_log_warning("Invalid layer '%s', using 'top'", value);
            config->layer = LAYER_TOP;
        }
    } else if (strcmp(key, "overlay_position") == 0) {
        if (strcmp(value, "top") == 0) {
            config->overlay_position = POSITION_TOP;
        } else if (strcmp(value, "bottom") == 0) {
            config->overlay_position = POSITION_BOTTOM;
        } else {
            bongocat_log_warning("Invalid overlay_position '%s', using 'top'", value);
            config->overlay_position = POSITION_TOP;
        }
    } else if (strcmp(key, "cat_align") == 0) {
        if (strcmp(value, "left") == 0) {
            config->cat_align = ALIGN_LEFT;
        } else if (strcmp(value, "right") == 0) {
            config->cat_align = ALIGN_RIGHT;
        } else if (strcmp(value, "center") == 0) {
            config->cat_align = ALIGN_CENTER;
        } else {
            bongocat_log_warning("Invalid cat_align '%s', using 'center'", value);
            config->cat_align = ALIGN_CENTER;
        }
    } else {
        return BONGOCAT_ERROR_INVALID_PARAM; // Unknown key
    }
    
    return BONGOCAT_SUCCESS;
}

static bongocat_error_t config_parse_time(const char *value, int *hour, int *min) {
    BONGOCAT_CHECK_NULL(value, BONGOCAT_ERROR_INVALID_PARAM);
    BONGOCAT_CHECK_NULL(hour, BONGOCAT_ERROR_INVALID_PARAM);
    BONGOCAT_CHECK_NULL(min, BONGOCAT_ERROR_INVALID_PARAM);

    char *endptr = NULL;
    errno = 0;

    // Parse hour
    const long h = strtol(value, &endptr, 10);
    if (endptr == value || *endptr != ':' || errno == ERANGE || h < 0 || h > 23) {
        return BONGOCAT_ERROR_INVALID_PARAM;
    }

    // Parse minute
    value = endptr + 1; // skip ':'
    errno = 0;
    const long m = strtol(value, &endptr, 10);
    if (endptr == value || *endptr != '\0' || errno == ERANGE || m < 0 || m > 59) {
        return BONGOCAT_ERROR_INVALID_PARAM;
    }

    *hour = (int)h;
    *min = (int)m;
    return BONGOCAT_SUCCESS;
}

    static bongocat_error_t config_parse_string_key(config_t *config, const char *key, const char *value) {
        if (strcmp(key, "sleep_begin") == 0) {
            if (value && value[0] != '\0') {
                int hour;
                int min;
                if (config_parse_time(value, &hour, &min) != 0) {
                    return BONGOCAT_ERROR_INVALID_PARAM; // Invalid time format
                }
                if (hour < 0 || hour > 23 || min < 0 || min > 59) {
                    return BONGOCAT_ERROR_INVALID_PARAM; // Invalid time format
                }

                config->sleep_begin.hour = hour;
                config->sleep_begin.min = min;
            } else {
                config->sleep_begin.hour = 0;
                config->sleep_begin.min = 0;
            }
        } else if (strcmp(key, "sleep_end") == 0) {
            if (value && value[0] != '\0') {
                int hour;
                int min;
                if (config_parse_time(value, &hour, &min) != 0) {
                    return BONGOCAT_ERROR_INVALID_PARAM; // Invalid time format
                }
                if (hour < 0 || hour > 23 || min < 0 || min > 59) {
                    return BONGOCAT_ERROR_INVALID_PARAM; // Invalid time format
                }

                config->sleep_end.hour = hour;
                config->sleep_end.min = min;
            } else {
                config->sleep_end.hour = 0;
                config->sleep_end.min = 0;
            }
        } else {
            return BONGOCAT_ERROR_INVALID_PARAM; // Unknown key
        }

        return BONGOCAT_SUCCESS;
    }

static bongocat_error_t config_parse_key_value(config_t *config, const char *key, const char *value) {
    // Try integer keys first
    if (config_parse_integer_key(config, key, value) == BONGOCAT_SUCCESS) {
        return BONGOCAT_SUCCESS;
    }
    
    // Try enum keys
    if (config_parse_enum_key(config, key, value) == BONGOCAT_SUCCESS) {
        return BONGOCAT_SUCCESS;
    }


    // Try string keys
    if (config_parse_string_key(config, key, value) == BONGOCAT_SUCCESS) {
        return BONGOCAT_SUCCESS;
    }
    
    // Handle device keys
    if (strcmp(key, "keyboard_device") == 0 || strcmp(key, "keyboard_devices") == 0) {
        return config_add_keyboard_device(config, value);
    }
    
    // Unknown key
    return BONGOCAT_ERROR_INVALID_PARAM;
}

static bool config_is_comment_or_empty(const char *line) {
    return (line[0] == '#' || line[0] == '\0' || strspn(line, " \t") == strlen(line));
}

static bongocat_error_t config_parse_file(config_t *config, const char *config_file_path) {
    BONGOCAT_CHECK_NULL(config, BONGOCAT_ERROR_INVALID_PARAM);
    
    const char *file_path = config_file_path ? config_file_path : "bongocat.conf";
    
    FILE *file = fopen(file_path, "r");
    if (!file) {
        bongocat_log_info("Config file '%s' not found, using defaults", file_path);
        return BONGOCAT_SUCCESS;
    }
    
    char line[512];
    char key[256], value[256];
    int line_number = 0;
    bongocat_error_t result = BONGOCAT_SUCCESS;
    
    while (fgets(line, sizeof(line), file)) {
        line_number++;
        
        // Remove trailing newline
        size_t len = strlen(line);
        if (len > 0 && line[len - 1] == '\n') {
            line[len - 1] = '\0';
        }
        
        // Skip comments and empty lines
        if (config_is_comment_or_empty(line)) {
            continue;
        }
        
        // Parse key=value pairs
        if (sscanf(line, " %255[^=] = %255s", key, value) == 2) {
            char *trimmed_key = config_trim_key(key);
            
            bongocat_error_t parse_result = config_parse_key_value(config, trimmed_key, value);
            if (parse_result == BONGOCAT_ERROR_INVALID_PARAM) {
                bongocat_log_warning("Unknown configuration key '%s' at line %d", trimmed_key, line_number);
            } else if (parse_result != BONGOCAT_SUCCESS) {
                result = parse_result;
                break;
            }
        } else if (strlen(line) > 0) {
            bongocat_log_warning("Invalid configuration line %d: %s", line_number, line);
        }
    }
    
    fclose(file);
    
    if (result == BONGOCAT_SUCCESS) {
        bongocat_log_info("Loaded configuration from %s", file_path);
    }
    
    return result;
}

// =============================================================================
// DEFAULT CONFIGURATION MODULE
// =============================================================================

static void config_set_defaults(config_t *config) {
    *config = (config_t) {
        .screen_width = DEFAULT_SCREEN_WIDTH,  // Will be updated by Wayland detection
        .output_name = NULL, // Will default to automatic one if kept null
        .bar_height = DEFAULT_BAR_HEIGHT,
        .asset_paths = {
            "assets/bongo-cat-both-up.png",
            "assets/bongo-cat-left-down.png", 
            "assets/bongo-cat-right-down.png",
            "assets/bongo-cat-both-down.png"
        },
        .keyboard_devices = NULL,
        .num_keyboard_devices = 0,
        .cat_x_offset = 100,
        .cat_y_offset = 10,
        .cat_height = 40,
        .overlay_height = 50,
        .idle_frame = 0,
        .keypress_duration = 100,
        .test_animation_duration = 200,
        .test_animation_interval = 0,
        .fps = 60,
        .overlay_opacity = 150,
        .enable_debug = 1,
        .layer = LAYER_TOP,  // Default to TOP for broader compatibility
        .overlay_position = POSITION_TOP,
<<<<<<< HEAD
        .cat_align = ALIGN_CENTER
=======
        .enable_scheduled_sleep = 0,
        .sleep_begin = (config_time_t){0, 0},
        .sleep_end = (config_time_t){0, 0},
        .idle_sleep_timeout_sec = 0,
>>>>>>> 1fbadada
    };
}

static bongocat_error_t config_set_default_devices(config_t *config) {
    if (config_num_devices == 0) {
        const char *default_device = "/dev/input/event4";
        return config_add_keyboard_device(config, default_device);
    }
    return BONGOCAT_SUCCESS;
}

static void config_finalize(config_t *config) {
    // Update bar_height from config
    config->bar_height = config->overlay_height;
    
    // Initialize error system with debug setting
    bongocat_error_init(config->enable_debug);
}

static void config_log_summary(const config_t *config) {
    bongocat_log_debug("Configuration loaded successfully");
    bongocat_log_debug("  Screen: %dx%d", config->screen_width, config->bar_height);
    bongocat_log_debug("  Cat: %dx%d at offset (%d,%d)", 
                      config->cat_height, (config->cat_height * CAT_IMAGE_WIDTH) / CAT_IMAGE_HEIGHT,
                      config->cat_x_offset, config->cat_y_offset);
    bongocat_log_debug("  FPS: %d, Opacity: %d", config->fps, config->overlay_opacity);
    bongocat_log_debug("  Position: %s", config->overlay_position == POSITION_TOP ? "top" : "bottom");
    bongocat_log_debug("  Layer: %s", config->layer == LAYER_TOP ? "top" : "overlay");
}

// =============================================================================
// PUBLIC API IMPLEMENTATION
// =============================================================================

bongocat_error_t load_config(config_t *config, const char *config_file_path) {
    BONGOCAT_CHECK_NULL(config, BONGOCAT_ERROR_INVALID_PARAM);
    
    // Clear existing keyboard devices to prevent accumulation during reloads
    config_cleanup_devices();
    
    // Initialize with defaults
    config_set_defaults(config);
    
    // Parse config file and override defaults
    bongocat_error_t result = config_parse_file(config, config_file_path);
    if (result != BONGOCAT_SUCCESS) {
        bongocat_log_error("Failed to parse configuration file: %s", bongocat_error_string(result));
        return result;
    }

    // Set default keyboard device if none specified
    if (config->keyboard_devices == NULL || config->num_keyboard_devices == 0) {
        result = config_set_default_devices(config);
        if (result != BONGOCAT_SUCCESS) {
            bongocat_log_error("Failed to set default keyboard devices: %s", bongocat_error_string(result));
            return result;
        }
    }
    
    // Validate and sanitize configuration
    result = config_validate(config);
    if (result != BONGOCAT_SUCCESS) {
        bongocat_log_error("Configuration validation failed: %s", bongocat_error_string(result));
        return result;
    }
    
    // Finalize configuration
    config_finalize(config);
    
    // Log configuration summary
    config_log_summary(config);
    
    return BONGOCAT_SUCCESS;
}

void config_cleanup(void) {
    config_cleanup_devices();
}

void config_cleanup_full(config_t *config) {
    if (!config) return;
    
    config_cleanup_devices();
    
    if (config->output_name) {
        free(config->output_name);
        config->output_name = NULL;
    }
}

int get_screen_width(void) {
    // This function is now only used for initial config loading
    // The actual screen width detection happens in wayland_init
    return DEFAULT_SCREEN_WIDTH;
}<|MERGE_RESOLUTION|>--- conflicted
+++ resolved
@@ -45,10 +45,10 @@
     config_clamp_int(&config->fps, MIN_FPS, MAX_FPS, "fps");
     config_clamp_int(&config->keypress_duration, MIN_DURATION, MAX_DURATION, "keypress_duration");
     config_clamp_int(&config->test_animation_duration, MIN_DURATION, MAX_DURATION, "test_animation_duration");
-    
+
     // Validate interval (0 is allowed to disable)
     if (config->test_animation_interval < 0 || config->test_animation_interval > MAX_INTERVAL) {
-        bongocat_log_warning("test_animation_interval %d out of range [0-%d], clamping", 
+        bongocat_log_warning("test_animation_interval %d out of range [0-%d], clamping",
                            config->test_animation_interval, MAX_INTERVAL);
         config->test_animation_interval = (config->test_animation_interval < 0) ? 0 : MAX_INTERVAL;
     }
@@ -57,10 +57,10 @@
 static void config_validate_appearance(config_t *config) {
     // Validate opacity
     config_clamp_int(&config->overlay_opacity, 0, 255, "overlay_opacity");
-    
+
     // Validate idle frame
     if (config->idle_frame < 0 || config->idle_frame >= NUM_FRAMES) {
-        bongocat_log_warning("idle_frame %d out of range [0-%d], resetting to 0", 
+        bongocat_log_warning("idle_frame %d out of range [0-%d], resetting to 0",
                            config->idle_frame, NUM_FRAMES - 1);
         config->idle_frame = 0;
     }
@@ -72,7 +72,7 @@
         bongocat_log_warning("Invalid layer %d, resetting to top", config->layer);
         config->layer = LAYER_TOP;
     }
-    
+
     // Validate overlay_position
     if (config->overlay_position != POSITION_TOP && config->overlay_position != POSITION_BOTTOM) {
         bongocat_log_warning("Invalid overlay_position %d, resetting to top", config->overlay_position);
@@ -83,7 +83,7 @@
 static void config_validate_positioning(config_t *config) {
     // Validate cat positioning doesn't go off-screen
     if (abs(config->cat_x_offset) > config->screen_width) {
-        bongocat_log_warning("cat_x_offset %d may position cat off-screen (screen width: %d)", 
+        bongocat_log_warning("cat_x_offset %d may position cat off-screen (screen width: %d)",
                            config->cat_x_offset, config->screen_width);
     }
 }
@@ -114,7 +114,7 @@
     config_validate_enums(config);
     config_validate_positioning(config);
     config_validate_time(config);
-    
+
     return BONGOCAT_SUCCESS;
 }
 
@@ -124,27 +124,27 @@
 
 static bongocat_error_t config_add_keyboard_device(config_t *config, const char *device_path) {
     // Reallocate device array
-    config_keyboard_devices = realloc(config_keyboard_devices, 
+    config_keyboard_devices = realloc(config_keyboard_devices,
                                      (config_num_devices + 1) * sizeof(char*));
     if (!config_keyboard_devices) {
         bongocat_log_error("Failed to allocate memory for keyboard_devices");
         return BONGOCAT_ERROR_MEMORY;
     }
-    
+
     size_t path_len = strlen(device_path);
     config_keyboard_devices[config_num_devices] = BONGOCAT_MALLOC(path_len + 1);
     if (!config_keyboard_devices[config_num_devices]) {
         bongocat_log_error("Failed to allocate memory for keyboard_device entry");
         return BONGOCAT_ERROR_MEMORY;
     }
-    
+
     strncpy(config_keyboard_devices[config_num_devices], device_path, path_len);
     config_keyboard_devices[config_num_devices][path_len] = '\0';
     config_num_devices++;
-    
+
     config->keyboard_devices = config_keyboard_devices;
     config->num_keyboard_devices = config_num_devices;
-    
+
     return BONGOCAT_SUCCESS;
 }
 
@@ -166,19 +166,19 @@
 static char* config_trim_key(char *key) {
     char *key_start = key;
     while (*key_start == ' ' || *key_start == '\t') key_start++;
-    
+
     char *key_end = key_start + strlen(key_start) - 1;
     while (key_end > key_start && (*key_end == ' ' || *key_end == '\t')) {
         *key_end = '\0';
         key_end--;
     }
-    
+
     return key_start;
 }
 
 static bongocat_error_t config_parse_integer_key(config_t *config, const char *key, const char *value) {
     int int_value = (int)strtol(value, NULL, 10);
-    
+
     if (strcmp(key, "cat_x_offset") == 0) {
         config->cat_x_offset = int_value;
     } else if (strcmp(key, "cat_y_offset") == 0) {
@@ -217,7 +217,7 @@
     else {
         return BONGOCAT_ERROR_INVALID_PARAM; // Unknown key
     }
-    
+
     return BONGOCAT_SUCCESS;
 }
 
@@ -240,99 +240,19 @@
             bongocat_log_warning("Invalid overlay_position '%s', using 'top'", value);
             config->overlay_position = POSITION_TOP;
         }
-    } else if (strcmp(key, "cat_align") == 0) {
-        if (strcmp(value, "left") == 0) {
-            config->cat_align = ALIGN_LEFT;
-        } else if (strcmp(value, "right") == 0) {
-            config->cat_align = ALIGN_RIGHT;
-        } else if (strcmp(value, "center") == 0) {
-            config->cat_align = ALIGN_CENTER;
-        } else {
-            bongocat_log_warning("Invalid cat_align '%s', using 'center'", value);
-            config->cat_align = ALIGN_CENTER;
-        }
     } else {
         return BONGOCAT_ERROR_INVALID_PARAM; // Unknown key
     }
-    
-    return BONGOCAT_SUCCESS;
-}
-
-static bongocat_error_t config_parse_time(const char *value, int *hour, int *min) {
-    BONGOCAT_CHECK_NULL(value, BONGOCAT_ERROR_INVALID_PARAM);
-    BONGOCAT_CHECK_NULL(hour, BONGOCAT_ERROR_INVALID_PARAM);
-    BONGOCAT_CHECK_NULL(min, BONGOCAT_ERROR_INVALID_PARAM);
-
-    char *endptr = NULL;
-    errno = 0;
-
-    // Parse hour
-    const long h = strtol(value, &endptr, 10);
-    if (endptr == value || *endptr != ':' || errno == ERANGE || h < 0 || h > 23) {
-        return BONGOCAT_ERROR_INVALID_PARAM;
-    }
-
-    // Parse minute
-    value = endptr + 1; // skip ':'
-    errno = 0;
-    const long m = strtol(value, &endptr, 10);
-    if (endptr == value || *endptr != '\0' || errno == ERANGE || m < 0 || m > 59) {
-        return BONGOCAT_ERROR_INVALID_PARAM;
-    }
-
-    *hour = (int)h;
-    *min = (int)m;
-    return BONGOCAT_SUCCESS;
-}
-
-    static bongocat_error_t config_parse_string_key(config_t *config, const char *key, const char *value) {
-        if (strcmp(key, "sleep_begin") == 0) {
-            if (value && value[0] != '\0') {
-                int hour;
-                int min;
-                if (config_parse_time(value, &hour, &min) != 0) {
-                    return BONGOCAT_ERROR_INVALID_PARAM; // Invalid time format
-                }
-                if (hour < 0 || hour > 23 || min < 0 || min > 59) {
-                    return BONGOCAT_ERROR_INVALID_PARAM; // Invalid time format
-                }
-
-                config->sleep_begin.hour = hour;
-                config->sleep_begin.min = min;
-            } else {
-                config->sleep_begin.hour = 0;
-                config->sleep_begin.min = 0;
-            }
-        } else if (strcmp(key, "sleep_end") == 0) {
-            if (value && value[0] != '\0') {
-                int hour;
-                int min;
-                if (config_parse_time(value, &hour, &min) != 0) {
-                    return BONGOCAT_ERROR_INVALID_PARAM; // Invalid time format
-                }
-                if (hour < 0 || hour > 23 || min < 0 || min > 59) {
-                    return BONGOCAT_ERROR_INVALID_PARAM; // Invalid time format
-                }
-
-                config->sleep_end.hour = hour;
-                config->sleep_end.min = min;
-            } else {
-                config->sleep_end.hour = 0;
-                config->sleep_end.min = 0;
-            }
-        } else {
-            return BONGOCAT_ERROR_INVALID_PARAM; // Unknown key
-        }
-
-        return BONGOCAT_SUCCESS;
-    }
+
+    return BONGOCAT_SUCCESS;
+}
 
 static bongocat_error_t config_parse_key_value(config_t *config, const char *key, const char *value) {
     // Try integer keys first
     if (config_parse_integer_key(config, key, value) == BONGOCAT_SUCCESS) {
         return BONGOCAT_SUCCESS;
     }
-    
+
     // Try enum keys
     if (config_parse_enum_key(config, key, value) == BONGOCAT_SUCCESS) {
         return BONGOCAT_SUCCESS;
@@ -343,12 +263,12 @@
     if (config_parse_string_key(config, key, value) == BONGOCAT_SUCCESS) {
         return BONGOCAT_SUCCESS;
     }
-    
+
     // Handle device keys
     if (strcmp(key, "keyboard_device") == 0 || strcmp(key, "keyboard_devices") == 0) {
         return config_add_keyboard_device(config, value);
     }
-    
+
     // Unknown key
     return BONGOCAT_ERROR_INVALID_PARAM;
 }
@@ -359,38 +279,38 @@
 
 static bongocat_error_t config_parse_file(config_t *config, const char *config_file_path) {
     BONGOCAT_CHECK_NULL(config, BONGOCAT_ERROR_INVALID_PARAM);
-    
+
     const char *file_path = config_file_path ? config_file_path : "bongocat.conf";
-    
+
     FILE *file = fopen(file_path, "r");
     if (!file) {
         bongocat_log_info("Config file '%s' not found, using defaults", file_path);
         return BONGOCAT_SUCCESS;
     }
-    
+
     char line[512];
     char key[256], value[256];
     int line_number = 0;
     bongocat_error_t result = BONGOCAT_SUCCESS;
-    
+
     while (fgets(line, sizeof(line), file)) {
         line_number++;
-        
+
         // Remove trailing newline
         size_t len = strlen(line);
         if (len > 0 && line[len - 1] == '\n') {
             line[len - 1] = '\0';
         }
-        
+
         // Skip comments and empty lines
         if (config_is_comment_or_empty(line)) {
             continue;
         }
-        
+
         // Parse key=value pairs
         if (sscanf(line, " %255[^=] = %255s", key, value) == 2) {
             char *trimmed_key = config_trim_key(key);
-            
+
             bongocat_error_t parse_result = config_parse_key_value(config, trimmed_key, value);
             if (parse_result == BONGOCAT_ERROR_INVALID_PARAM) {
                 bongocat_log_warning("Unknown configuration key '%s' at line %d", trimmed_key, line_number);
@@ -402,13 +322,13 @@
             bongocat_log_warning("Invalid configuration line %d: %s", line_number, line);
         }
     }
-    
+
     fclose(file);
-    
+
     if (result == BONGOCAT_SUCCESS) {
         bongocat_log_info("Loaded configuration from %s", file_path);
     }
-    
+
     return result;
 }
 
@@ -423,7 +343,7 @@
         .bar_height = DEFAULT_BAR_HEIGHT,
         .asset_paths = {
             "assets/bongo-cat-both-up.png",
-            "assets/bongo-cat-left-down.png", 
+            "assets/bongo-cat-left-down.png",
             "assets/bongo-cat-right-down.png",
             "assets/bongo-cat-both-down.png"
         },
@@ -442,14 +362,11 @@
         .enable_debug = 1,
         .layer = LAYER_TOP,  // Default to TOP for broader compatibility
         .overlay_position = POSITION_TOP,
-<<<<<<< HEAD
-        .cat_align = ALIGN_CENTER
-=======
+        .cat_align = ALIGN_CENTER,
         .enable_scheduled_sleep = 0,
         .sleep_begin = (config_time_t){0, 0},
         .sleep_end = (config_time_t){0, 0},
         .idle_sleep_timeout_sec = 0,
->>>>>>> 1fbadada
     };
 }
 
@@ -464,7 +381,7 @@
 static void config_finalize(config_t *config) {
     // Update bar_height from config
     config->bar_height = config->overlay_height;
-    
+
     // Initialize error system with debug setting
     bongocat_error_init(config->enable_debug);
 }
@@ -472,7 +389,7 @@
 static void config_log_summary(const config_t *config) {
     bongocat_log_debug("Configuration loaded successfully");
     bongocat_log_debug("  Screen: %dx%d", config->screen_width, config->bar_height);
-    bongocat_log_debug("  Cat: %dx%d at offset (%d,%d)", 
+    bongocat_log_debug("  Cat: %dx%d at offset (%d,%d)",
                       config->cat_height, (config->cat_height * CAT_IMAGE_WIDTH) / CAT_IMAGE_HEIGHT,
                       config->cat_x_offset, config->cat_y_offset);
     bongocat_log_debug("  FPS: %d, Opacity: %d", config->fps, config->overlay_opacity);
@@ -486,13 +403,13 @@
 
 bongocat_error_t load_config(config_t *config, const char *config_file_path) {
     BONGOCAT_CHECK_NULL(config, BONGOCAT_ERROR_INVALID_PARAM);
-    
+
     // Clear existing keyboard devices to prevent accumulation during reloads
     config_cleanup_devices();
-    
+
     // Initialize with defaults
     config_set_defaults(config);
-    
+
     // Parse config file and override defaults
     bongocat_error_t result = config_parse_file(config, config_file_path);
     if (result != BONGOCAT_SUCCESS) {
@@ -508,20 +425,20 @@
             return result;
         }
     }
-    
+
     // Validate and sanitize configuration
     result = config_validate(config);
     if (result != BONGOCAT_SUCCESS) {
         bongocat_log_error("Configuration validation failed: %s", bongocat_error_string(result));
         return result;
     }
-    
+
     // Finalize configuration
     config_finalize(config);
-    
+
     // Log configuration summary
     config_log_summary(config);
-    
+
     return BONGOCAT_SUCCESS;
 }
 
@@ -531,9 +448,9 @@
 
 void config_cleanup_full(config_t *config) {
     if (!config) return;
-    
+
     config_cleanup_devices();
-    
+
     if (config->output_name) {
         free(config->output_name);
         config->output_name = NULL;
