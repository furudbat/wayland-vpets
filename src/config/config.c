#define _POSIX_C_SOURCE 200809L
#include "config/config.h"
#include "utils/error.h"
#include "utils/memory.h"
#include "graphics/context.h"
#include "graphics/embedded_assets/bongocat.h"
#include "graphics/embedded_assets.h"
#include <assert.h>
#include <ctype.h>
#include <limits.h>

// =============================================================================
// CONFIGURATION CONSTANTS AND VALIDATION RANGES
// =============================================================================

#define MIN_CAT_HEIGHT 10
#define MAX_CAT_HEIGHT 200
#define MIN_OVERLAY_HEIGHT 20
#define MAX_OVERLAY_HEIGHT 300
#define MIN_FPS 1
#define MAX_FPS 144
#define MIN_DURATION 10
#define MAX_DURATION 5000
#define MAX_INTERVAL 3600
#define MIN_TIMEOUT 0
#define MAX_TIMEOUT INT32_MAX
#define MIN_KPM 0
#define MAX_KPM 10000
static_assert(MIN_FPS > 0, "FPS can not be zero, for math reasons");

#define DEFAULT_DEVICE "/dev/input/event4"
#define DEFAULT_CONFIG_FILE_PATH "bongocat.conf"

#define DEFAULT_CAT_X_OFFSET 100
#define DEFAULT_CAT_Y_OFFSET 10
#define DEFAULT_CAT_HEIGHT 40
#define DEFAULT_OVERLAY_HEIGHT 50
#define DEFAULT_IDLE_FRAME 0
#define DEFAULT_KEYPRESS_DURATION_MS 100
#define DEFAULT_FPS 60
#define DEFAULT_OVERLAY_OPACITY 60
#define DEFAULT_ANIMATION_INDEX 0
#define DEFAULT_LAYER LAYER_TOP                     // Default to TOP for broader compatibility
#define DEFAULT_OVERLAY_POSITION POSITION_TOP
#define DEFAULT_HAPPY_KPM 0
#define DEFAULT_IDLE_SLEEP_TIMEOUT_SEC 0
#define DEFAULT_CAT_ALIGN ALIGN_CENTER

// is in debug build
#ifndef NDEBUG
#define DEFAULT_TEST_ANIMATION_DURATION_MS 200
#define DEFAULT_TEST_ANIMATION_INTERVAL_SEC 3
#define DEFAULT_ENABLE_DEBUG 1
#else
#define DEFAULT_TEST_ANIMATION_DURATION_MS 0
#define DEFAULT_TEST_ANIMATION_INTERVAL_SEC 0
#define DEFAULT_ENABLE_DEBUG 0
#endif


// Config keys
#define CAT_X_OFFSET_KEY "cat_x_offset"
#define CAT_Y_OFFSET_KEY "cat_y_offset"
#define CAT_HEIGHT_KEY "cat_height"
#define OVERLAY_HEIGHT_KEY "overlay_height"
#define OVERLAY_POSITION_KEY "overlay_position"
#define ANIMATION_NAME_KEY "animation_name"
#define INVERT_COLOR_KEY "invert_color"
#define PADDING_X_KEY "padding_x"
#define PADDING_Y_KEY "padding_y"
#define IDLE_FRAME_KEY "idle_frame"
#define ENABLE_SCHEDULED_SLEEP_KEY "enable_scheduled_sleep"
#define SLEEP_BEGIN_KEY "sleep_begin"
#define SLEEP_END_KEY "sleep_end"
#define IDLE_SLEEP_TIMEOUT_KEY "idle_sleep_timeout"
#define HAPPY_KPM_KEY "happy_kpm"
#define KEYPRESS_DURATION_KEY "keypress_duration"
#define TEST_ANIMATION_DURATION_KEY "test_animation_duration"
#define TEST_ANIMATION_INTERVAL_KEY "test_animation_interval"
#define FPS_KEY "fps"
#define OVERLAY_OPACITY_KEY "overlay_opacity"
#define ENABLE_DEBUG_KEY "enable_debug"
#define KEYBOARD_DEVICE_KEY "keyboard_device"
#define KEYBOARD_DEVICES_KEY "keyboard_devices"
#define ANIMATION_INDEX_KEY "animation_index"
#define LAYER_KEY "layer"
#define CAT_ALIGN_KEY "cat_align"

#define VALUE_BUF 256
#define LINE_BUF 512

#define BONGOCAT_NAME "bongocat"

// =============================================================================
// CONFIGURATION VALIDATION MODULE
// =============================================================================

static void config_clamp_int(int *value, int min, int max, const char *name) {
    assert(value);
    if (*value < min || *value > max) {
        BONGOCAT_LOG_WARNING("%s %d out of range [%d-%d], clamping", name, *value, min, max);
        *value = (*value < min) ? min : max;
    }
}

static void config_validate_dimensions(config_t *config) {
    assert(config);
    config_clamp_int(&config->cat_height, MIN_CAT_HEIGHT, MAX_CAT_HEIGHT, CAT_HEIGHT_KEY);
    config_clamp_int(&config->overlay_height, MIN_OVERLAY_HEIGHT, MAX_OVERLAY_HEIGHT, OVERLAY_HEIGHT_KEY);
}

static void config_validate_timing(config_t *config) {
    assert(config);
    config_clamp_int(&config->fps, MIN_FPS, MAX_FPS, FPS_KEY);
    config_clamp_int(&config->keypress_duration_ms, MIN_DURATION, MAX_DURATION, KEYPRESS_DURATION_KEY);
    config_clamp_int(&config->test_animation_duration_ms, MIN_DURATION, MAX_DURATION, TEST_ANIMATION_DURATION_KEY);
    config_clamp_int(&config->idle_sleep_timeout_sec, MIN_TIMEOUT, MAX_TIMEOUT, IDLE_SLEEP_TIMEOUT_KEY);
    
    // Validate interval (0 is allowed to disable)
    if (config->test_animation_interval_sec < 0 || config->test_animation_interval_sec > MAX_INTERVAL) {
        BONGOCAT_LOG_WARNING(TEST_ANIMATION_INTERVAL_KEY " %d out of range [0-%d], clamping",
                           config->test_animation_interval_sec, MAX_INTERVAL);
        config->test_animation_interval_sec = (config->test_animation_interval_sec < 0) ? 0 : MAX_INTERVAL;
    }
}

static void config_validate_kpm(config_t *config) {
    assert(config);
    config_clamp_int(&config->happy_kpm, MIN_KPM, MAX_KPM, HAPPY_KPM_KEY);
}

static void config_validate_appearance(config_t *config) {
    assert(config);
    // Validate opacity
    config_clamp_int(&config->overlay_opacity, 0, 255, OVERLAY_OPACITY_KEY);

    // Validate animation index
    if (config->animation_index < 0 || config->animation_index >= ANIMS_COUNT) {
        BONGOCAT_LOG_WARNING(ANIMATION_INDEX_KEY " %d out of range [0-%d], resetting to 0",
                           config->animation_index, ANIMS_COUNT - 1);
        config->animation_index = 0;
    }

    // Validate idle frame
    if (config->animation_index == BONGOCAT_ANIM_INDEX) {
        if (config->idle_frame < 0 || config->idle_frame >= BONGOCAT_NUM_FRAMES) {
            BONGOCAT_LOG_WARNING(IDLE_FRAME_KEY "%d out of range [0-%d], resetting to 0",
                               config->idle_frame, BONGOCAT_NUM_FRAMES - 1);
            config->idle_frame = 0;
        }
    } else {
#ifdef FEATURE_INCLUDE_ONLY_BONGOCAT_EMBEDDED_ASSETS
        // digimon animation
        if (config->idle_frame < 0 || config->idle_frame >= MAX_DIGIMON_FRAMES) {
            BONGOCAT_LOG_WARNING(IDLE_FRAME_KEY "%d out of range [0-%d], resetting to 0",
                               config->idle_frame, MAX_DIGIMON_FRAMES - 1);
            config->idle_frame = 0;
        }
#endif
    }
}

static void config_validate_enums(config_t *config) {
    assert(config);
    // Validate layer
    if (config->layer != LAYER_TOP && config->layer != LAYER_OVERLAY) {
        BONGOCAT_LOG_WARNING("Invalid layer %d, resetting to top", config->layer);
        config->layer = LAYER_TOP;
    }

    // Validate overlay_position
    if (config->overlay_position != POSITION_TOP && config->overlay_position != POSITION_BOTTOM) {
        BONGOCAT_LOG_WARNING("Invalid " OVERLAY_OPACITY_KEY " %d, resetting to top", config->overlay_position);
        config->overlay_position = POSITION_TOP;
    }

    // Validate cat_align
    if (config->cat_align != ALIGN_CENTER && config->cat_align != ALIGN_LEFT && config->cat_align != ALIGN_RIGHT) {
        BONGOCAT_LOG_WARNING("Invalid " CAT_ALIGN_KEY " %d, resetting to center", config->cat_align);
        config->cat_align = ALIGN_CENTER;
    }
}

static void config_validate_time(config_t *config) {
    assert(config);
    if (config->enable_scheduled_sleep) {
        const int begin_minutes = config->sleep_begin.hour * 60 + config->sleep_begin.min;
        const int end_minutes = config->sleep_end.hour * 60 + config->sleep_end.min;

        if (begin_minutes == end_minutes) {
            BONGOCAT_LOG_WARNING("Sleep mode is enabled, but time is equal: %02d:%02d, disable sleep mode", config->sleep_begin.hour, config->sleep_begin.min);

            config->enable_scheduled_sleep = 0;
            //config->sleep_begin.hour = 0;
            //config->sleep_begin.min = 0;
            //config->sleep_end.hour = 0;
            //config->sleep_end.min = 0;
        }
    }
}

static bongocat_error_t config_validate(config_t *config) {
    BONGOCAT_CHECK_NULL(config, BONGOCAT_ERROR_INVALID_PARAM);

    // Normalize boolean values
    config->enable_debug = config->enable_debug ? 1 : 0;
    config->invert_color = config->invert_color ? 1 : 0;
    config->enable_scheduled_sleep = config->enable_scheduled_sleep ? 1 : 0;

    config_validate_dimensions(config);
    config_validate_timing(config);
    config_validate_appearance(config);
    config_validate_enums(config);
    config_validate_time(config);
    config_validate_kpm(config);
    
    return BONGOCAT_SUCCESS;
}

// =============================================================================
// DEVICE MANAGEMENT MODULE
// =============================================================================

static bongocat_error_t config_add_keyboard_device(config_t *config, const char *device_path) {
    BONGOCAT_CHECK_NULL(config, BONGOCAT_ERROR_INVALID_PARAM);
    BONGOCAT_CHECK_NULL(device_path, BONGOCAT_ERROR_INVALID_PARAM);

    assert(config->num_keyboard_devices >= 0 && config->num_keyboard_devices < INT_MAX-1);

    const int old_num_keyboard_devices = config->num_keyboard_devices;
    char **old_keyboard_devices = config->keyboard_devices;

    // Allocate new array for device pointers
    int new_num_keyboard_devices = old_num_keyboard_devices + 1;
    char **new_keyboard_devices = BONGOCAT_MALLOC(new_num_keyboard_devices * sizeof(char *));
    if (!new_keyboard_devices) {
        BONGOCAT_LOG_ERROR("Failed to allocate memory for keyboard_devices array");
        return BONGOCAT_ERROR_MEMORY;
    }

    // Deep copy old strings into new array
    for (int i = 0; i < old_num_keyboard_devices; i++) {
        assert(old_keyboard_devices[i]);
        new_keyboard_devices[i] = strdup(old_keyboard_devices[i]);
        if (!new_keyboard_devices[i]) {
            // Free already-allocated entries
            for (int j = 0; j < i; ++j) {
                free(new_keyboard_devices[j]);
            }
            BONGOCAT_FREE(new_keyboard_devices);
            config->keyboard_devices = old_keyboard_devices;
            config->num_keyboard_devices = old_num_keyboard_devices;
            BONGOCAT_LOG_ERROR("Failed to copy keyboard device string");
            return BONGOCAT_ERROR_MEMORY;
        }
    }

    // Add new device path
    new_keyboard_devices[old_num_keyboard_devices] = strdup(device_path);
    if (!new_keyboard_devices[old_num_keyboard_devices]) {
        // free new copied strings
        for (int i = 0; i < old_num_keyboard_devices; i++) {
            if (new_keyboard_devices[i]) free(new_keyboard_devices[i]);
            new_keyboard_devices[i] = NULL;
        }
        BONGOCAT_FREE(new_keyboard_devices);
        config->keyboard_devices = old_keyboard_devices;
        config->num_keyboard_devices = old_num_keyboard_devices;
        BONGOCAT_LOG_ERROR("Failed to copy new keyboard device path");
        return BONGOCAT_ERROR_MEMORY;
    }

    // Free old list (deep)
    for (int i = 0; i < old_num_keyboard_devices; i++) {
        if (old_keyboard_devices[i]) free(old_keyboard_devices[i]);
        old_keyboard_devices[i] = NULL;
    }
    BONGOCAT_SAFE_FREE(old_keyboard_devices);

    // move new list
    config->keyboard_devices = new_keyboard_devices;
    config->num_keyboard_devices = new_num_keyboard_devices;

    return BONGOCAT_SUCCESS;
}

static void config_cleanup_devices(config_t *config) {
    if (config->keyboard_devices) {
        for (int i = 0; i < config->num_keyboard_devices; i++) {
            free(config->keyboard_devices[i]);
        }
        BONGOCAT_SAFE_FREE(config->keyboard_devices);
        config->keyboard_devices = NULL;
        config->num_keyboard_devices = 0;
    }
}

// =============================================================================
// CONFIGURATION PARSING MODULE
// =============================================================================

static char* config_trim_key(char *key) {
    char *key_start = key;
    while (*key_start == ' ' || *key_start == '\t') key_start++;
    
    char *key_end = key_start + strlen(key_start) - 1;
    while (key_end > key_start && (*key_end == ' ' || *key_end == '\t')) {
        *key_end = '\0';
        key_end--;
    }
    
    return key_start;
}

static bongocat_error_t config_parse_integer_key(config_t *config, const char *key, const char *value) {
    int int_value = (int)strtol(value, NULL, 10);
    
    if (strcmp(key, CAT_X_OFFSET_KEY) == 0) {
        config->cat_x_offset = int_value;
    } else if (strcmp(key, CAT_Y_OFFSET_KEY) == 0) {
        config->cat_y_offset = int_value;
    } else if (strcmp(key, CAT_HEIGHT_KEY) == 0) {
        config->cat_height = int_value;
    } else if (strcmp(key, OVERLAY_HEIGHT_KEY) == 0) {
        config->overlay_height = int_value;
    } else if (strcmp(key, IDLE_FRAME_KEY) == 0) {
        config->idle_frame = int_value;
    } else if (strcmp(key, KEYPRESS_DURATION_KEY) == 0) {
        config->keypress_duration_ms = int_value;
    } else if (strcmp(key, TEST_ANIMATION_DURATION_KEY) == 0) {
        config->test_animation_duration_ms = int_value;
    } else if (strcmp(key, TEST_ANIMATION_INTERVAL_KEY) == 0) {
        config->test_animation_interval_sec = int_value;
    } else if (strcmp(key, FPS_KEY) == 0) {
        config->fps = int_value;
    } else if (strcmp(key, OVERLAY_OPACITY_KEY) == 0) {
        config->overlay_opacity = int_value;
    } else if (strcmp(key, ENABLE_DEBUG_KEY) == 0) {
        config->enable_debug = int_value;
<<<<<<< HEAD
    } else if (strcmp(key, ANIMATION_INDEX_KEY) == 0) {
        config->animation_index = int_value;
    } else if (strcmp(key, INVERT_COLOR_KEY) == 0) {
        config->invert_color = int_value;
    } else if (strcmp(key, PADDING_X_KEY) == 0) {
        config->padding_x = int_value;
    } else if (strcmp(key, PADDING_Y_KEY) == 0) {
        config->padding_y = int_value;
    } else if (strcmp(key, ENABLE_SCHEDULED_SLEEP_KEY) == 0) {
        config->enable_scheduled_sleep = int_value;
    } else if (strcmp(key, IDLE_SLEEP_TIMEOUT_KEY) == 0) {
        config->idle_sleep_timeout_sec = int_value;
    } else if (strcmp(key, HAPPY_KPM_KEY) == 0) {
        config->happy_kpm = int_value;
    } else {
=======
    } else if (strcmp(key, "monitor") == 0) {
        // Reallocate new name for monitor output
        config->output_name = realloc(config->output_name, strlen(value) + 1);
        if (!config->output_name) {
            bongocat_log_error("Failed to allocate memory for interface output");
            return BONGOCAT_ERROR_MEMORY;
        }
        strcpy(config->output_name, value);
    }
    else {
>>>>>>> 5db0179d
        return BONGOCAT_ERROR_INVALID_PARAM; // Unknown key
    }
    
    return BONGOCAT_SUCCESS;
}

static bongocat_error_t config_parse_enum_key(config_t *config, const char *key, const char *value) {
    if (strcmp(key, LAYER_KEY) == 0) {
        if (strcmp(value, LAYER_TOP_STR) == 0) {
            config->layer = LAYER_TOP;
        } else if (strcmp(value, LAYER_OVERLAY_STR) == 0) {
            config->layer = LAYER_OVERLAY;
        } else {
            BONGOCAT_LOG_WARNING("Invalid " LAYER_KEY " '%s', using 'top'", value);
            config->layer = LAYER_TOP;
        }
    } else if (strcmp(key, OVERLAY_POSITION_KEY) == 0) {
        if (strcmp(value, POSITION_TOP_STR) == 0) {
            config->overlay_position = POSITION_TOP;
        } else if (strcmp(value, POSITION_BOTTOM_STR) == 0) {
            config->overlay_position = POSITION_BOTTOM;
        } else {
            BONGOCAT_LOG_WARNING("Invalid " OVERLAY_POSITION_KEY " '%s', using 'top'", value);
            config->overlay_position = POSITION_TOP;
        }
    } else if (strcmp(key, CAT_ALIGN_KEY) == 0) {
        if (strcmp(value, ALIGN_CENTER_STR) == 0) {
            config->cat_align = ALIGN_CENTER;
        } else if (strcmp(value, ALIGN_LEFT_STR) == 0) {
            config->cat_align = ALIGN_LEFT;
        } else if (strcmp(value, ALIGN_RIGHT_STR) == 0) {
            config->cat_align = ALIGN_RIGHT;
        } else {
            BONGOCAT_LOG_WARNING("Invalid " CAT_ALIGN_KEY " '%s', using 'center'", value);
            config->cat_align = ALIGN_CENTER;
        }
    } else {
        return BONGOCAT_ERROR_INVALID_PARAM; // Unknown key
    }
    
    return BONGOCAT_SUCCESS;
}

static bongocat_error_t config_parse_string(config_t *config, const char *key, const char *value) {
    if (strcmp(key, SLEEP_BEGIN_KEY) == 0) {
        if (value && value[0] != '\0') {
            int hour, min;
            if (sscanf(value, "%2d:%2d", &hour, &min) != 2 || hour < 0 || hour > 23 || min < 0 || min > 59) {
                return BONGOCAT_ERROR_INVALID_PARAM; // Invalid time format
            }

            config->sleep_begin.hour = hour;
            config->sleep_begin.min = min;
        } else {
            config->sleep_begin.hour = 0;
            config->sleep_begin.min = 0;
        }
    } else if (strcmp(key, SLEEP_END_KEY) == 0) {
        if (value && value[0] != '\0') {
            int hour, min;
            if (sscanf(value, "%2d:%2d", &hour, &min) != 2 || hour < 0 || hour > 23 || min < 0 || min > 59) {
                return BONGOCAT_ERROR_INVALID_PARAM; // Invalid time format
            }

            config->sleep_end.hour = hour;
            config->sleep_end.min = min;
        } else {
            config->sleep_end.hour = 0;
            config->sleep_end.min = 0;
        }
    } else if (strcmp(key, ANIMATION_NAME_KEY) == 0) {
        char lower_value[VALUE_BUF] = {0};
        memset(lower_value, 0, VALUE_BUF);
        for(size_t i = 0; i < strlen(value); i++) {
            lower_value[i] = (char)tolower(value[i]);
        }

        config->animation_index = -1;

        if (strcmp(lower_value, BONGOCAT_NAME) == 0) {
            config->animation_index = BONGOCAT_ANIM_INDEX;
        }

#ifndef FEATURE_INCLUDE_ONLY_BONGOCAT_EMBEDDED_ASSETS
#ifdef FEATURE_INCLUDE_DM_EMBEDDED_ASSETS
        /// @TODO: add full assets
#else
        //if (strcmp(lower_value, "agumon") == 0) {
        //    config->animation_index = DM_AGUMON_ANIM_INDEX;
        //}
#include "../graphics/embedded_assets/min_dm_config_parse_enum_key.c.inl"
#endif
#endif

        if (config->animation_index < 0) {
            BONGOCAT_LOG_WARNING("Invalid " ANIMATION_NAME_KEY " '%s', using '" BONGOCAT_NAME "'", value);
            config->animation_index = BONGOCAT_ANIM_INDEX;
        }
    } else {
        return BONGOCAT_ERROR_INVALID_PARAM; // Unknown key
    }

    return BONGOCAT_SUCCESS;
}

static bongocat_error_t config_parse_key_value(config_t *config, const char *key, const char *value) {
    // Try integer keys first
    if (config_parse_integer_key(config, key, value) == BONGOCAT_SUCCESS) {
        return BONGOCAT_SUCCESS;
    }
    
    // Try enum keys
    if (config_parse_enum_key(config, key, value) == BONGOCAT_SUCCESS) {
        return BONGOCAT_SUCCESS;
    }

    // Try string
    if (config_parse_string(config, key, value) == BONGOCAT_SUCCESS) {
        return BONGOCAT_SUCCESS;
    }
    
    // Handle device keys
    if (strcmp(key, KEYBOARD_DEVICE_KEY) == 0 || strcmp(key, KEYBOARD_DEVICES_KEY) == 0) {
        return config_add_keyboard_device(config, value);
    }
    
    // Unknown key
    return BONGOCAT_ERROR_INVALID_PARAM;
}

static bool config_is_comment_or_empty(const char *line) {
    return (line[0] == '#' || line[0] == '\0' || strspn(line, " \t") == strlen(line));
}

static bongocat_error_t config_parse_file(config_t *config, const char *config_file_path) {
    BONGOCAT_CHECK_NULL(config, BONGOCAT_ERROR_INVALID_PARAM);
    
    const char *file_path = config_file_path ? config_file_path : DEFAULT_CONFIG_FILE_PATH;
    
    FILE *file = fopen(file_path, "r");
    if (!file) {
        BONGOCAT_LOG_INFO("Config file '%s' not found, using defaults", file_path);
        return BONGOCAT_SUCCESS;
    }
    
    char line[LINE_BUF] = {0};
    char key[VALUE_BUF] = {0};
    char value[VALUE_BUF] = {0};
    int line_number = 0;
    bongocat_error_t result = BONGOCAT_SUCCESS;
    
    while (fgets(line, sizeof(line), file)) {
        line_number++;
        
        // Remove trailing newline
        size_t len = strlen(line);
        if (len > 0 && line[len - 1] == '\n') {
            line[len - 1] = '\0';
        }
        
        // Skip comments and empty lines
        if (config_is_comment_or_empty(line)) {
            continue;
        }
        
        // Parse key=value pairs
        static_assert(255 < VALUE_BUF);
        if (sscanf(line, " %255[^=] = %255s", key, value) == 2) {
            char *trimmed_key = config_trim_key(key);
            
            bongocat_error_t parse_result = config_parse_key_value(config, trimmed_key, value);
            if (parse_result == BONGOCAT_ERROR_INVALID_PARAM) {
                BONGOCAT_LOG_WARNING("Unknown configuration key '%s' at line %d", trimmed_key, line_number);
            } else if (parse_result != BONGOCAT_SUCCESS) {
                result = parse_result;
                break;
            }
        } else if (strlen(line) > 0) {
            BONGOCAT_LOG_WARNING("Invalid configuration line %d: %s", line_number, line);
        }
    }
    
    fclose(file);
    
    if (result == BONGOCAT_SUCCESS) {
        BONGOCAT_LOG_INFO("Loaded configuration from %s", file_path);
    }
    
    return result;
}

// =============================================================================
// DEFAULT CONFIGURATION MODULE
// =============================================================================

void config_set_defaults(config_t *config) {
    *config = (config_t) {
<<<<<<< HEAD
=======
        .screen_width = DEFAULT_SCREEN_WIDTH,  // Will be updated by Wayland detection
        .output_name = NULL, // Will default to automatic one if kept null
>>>>>>> 5db0179d
        .bar_height = DEFAULT_BAR_HEIGHT,
        /*
        .asset_paths = {
            "assets/bongo-cat-both-up.png",
            "assets/bongo-cat-left-down.png",
            "assets/bongo-cat-right-down.png"
        },
        */
        .keyboard_devices = NULL,
        .num_keyboard_devices = 0,
        .cat_x_offset = DEFAULT_CAT_X_OFFSET,
        .cat_y_offset = DEFAULT_CAT_Y_OFFSET,
        .cat_height = DEFAULT_CAT_HEIGHT,
        .overlay_height = DEFAULT_OVERLAY_HEIGHT,
        .idle_frame = DEFAULT_IDLE_FRAME,
        .keypress_duration_ms = DEFAULT_KEYPRESS_DURATION_MS,
        .test_animation_duration_ms = DEFAULT_TEST_ANIMATION_DURATION_MS,
        .test_animation_interval_sec = DEFAULT_TEST_ANIMATION_INTERVAL_SEC,
        .fps = DEFAULT_FPS,
        .overlay_opacity = DEFAULT_OVERLAY_OPACITY,
        .enable_debug = DEFAULT_ENABLE_DEBUG,
        .layer = DEFAULT_LAYER,
        .overlay_position = DEFAULT_OVERLAY_POSITION,

        .animation_index = DEFAULT_ANIMATION_INDEX,
        .invert_color = 0,
        .padding_x = 0,
        .padding_y = 0,

        .enable_scheduled_sleep = 0,
        .sleep_begin = {0},
        .sleep_end = {0},
        .idle_sleep_timeout_sec = DEFAULT_IDLE_SLEEP_TIMEOUT_SEC,

        .happy_kpm = DEFAULT_HAPPY_KPM,
        .cat_align = DEFAULT_CAT_ALIGN,
    };
}

static bongocat_error_t config_set_default_devices(config_t *config) {
    if (!config->keyboard_devices) {
        return config_add_keyboard_device(config, DEFAULT_DEVICE);
    }
    return BONGOCAT_SUCCESS;
}

static void config_finalize(config_t *config) {
    // Update bar_height from config
    // Update bar_height from config
    config->bar_height = config->overlay_height;
    
    // Initialize error system with debug setting
    bongocat_error_init(config->enable_debug);
}

static void config_log_summary(const config_t *config) {
    BONGOCAT_LOG_DEBUG("Configuration loaded successfully");
    BONGOCAT_LOG_DEBUG("  Bar: %dpx", config->bar_height);
    if (config->animation_index == BONGOCAT_ANIM_INDEX) {
        BONGOCAT_LOG_DEBUG("  Cat: %dx%d at offset (%d,%d)",
                          config->cat_height, (config->cat_height * 954) / 393,
                          config->cat_x_offset, config->cat_y_offset);

    } else {
        BONGOCAT_LOG_DEBUG("  Digimon: %02d at offset (%d,%d)",
                          config->animation_index,
                          config->cat_x_offset, config->cat_y_offset);
    }
    BONGOCAT_LOG_DEBUG("  FPS: %d, Opacity: %d", config->fps, config->overlay_opacity);
    BONGOCAT_LOG_DEBUG("  Position: %s", config->overlay_position == POSITION_TOP ? "top" : "bottom");
    BONGOCAT_LOG_DEBUG("  Alignment: %d", config->cat_align, config->cat_align == ALIGN_CENTER ? "(center)" : "");
    BONGOCAT_LOG_DEBUG("  Layer: %s", config->layer == LAYER_TOP ? "top" : "overlay");
}

// =============================================================================
// PUBLIC API IMPLEMENTATION
// =============================================================================

bongocat_error_t load_config(config_t *config, const char *config_file_path) {
    BONGOCAT_CHECK_NULL(config, BONGOCAT_ERROR_INVALID_PARAM);
    
    // Clear existing keyboard devices to prevent accumulation during reloads
    config_cleanup_devices(config);
    config_set_defaults(config);
    
    // Parse config file and override defaults
    bongocat_error_t result = config_parse_file(config, config_file_path);
    if (result != BONGOCAT_SUCCESS) {
        BONGOCAT_LOG_ERROR("Failed to parse configuration file: %s", bongocat_error_string(result));
        return result;
    }

    // Set default keyboard device if none specified
    if (config->keyboard_devices == NULL || config->num_keyboard_devices == 0) {
        result = config_set_default_devices(config);
        if (result != BONGOCAT_SUCCESS) {
            bongocat_log_error("Failed to set default keyboard devices: %s", bongocat_error_string(result));
            return result;
        }
    }
    
    // Validate and sanitize configuration
    result = config_validate(config);
    if (result != BONGOCAT_SUCCESS) {
        BONGOCAT_LOG_ERROR("Configuration validation failed: %s", bongocat_error_string(result));
        return result;
    }

    if (config->keyboard_devices == NULL || config->num_keyboard_devices == 0) {
        // Set default keyboard device if none specified
        result = config_set_default_devices(config);
        if (result != BONGOCAT_SUCCESS) {
            BONGOCAT_LOG_ERROR("Failed to set default keyboard devices: %s", bongocat_error_string(result));
            return result;
        } else {
            BONGOCAT_LOG_INFO("No device loaded, use default keyboard device: %s", DEFAULT_DEVICE);
        }
    }
    
    // Finalize configuration
    config_finalize(config);
    
    // Log configuration summary
    config_log_summary(config);
    
    return BONGOCAT_SUCCESS;
}

<<<<<<< HEAD
void config_cleanup(config_t *config) {
    config_cleanup_devices(config);
    config_set_defaults(config);
=======
void config_cleanup(void) {
    config_cleanup_devices();
}

void config_cleanup_full(config_t *config) {
    if (!config) return;
    
    config_cleanup_devices();
    
    if (config->output_name) {
        free(config->output_name);
        config->output_name = NULL;
    }
}

int get_screen_width(void) {
    // This function is now only used for initial config loading
    // The actual screen width detection happens in wayland_init
    return DEFAULT_SCREEN_WIDTH;
>>>>>>> 5db0179d
}<|MERGE_RESOLUTION|>--- conflicted
+++ resolved
@@ -337,7 +337,6 @@
         config->overlay_opacity = int_value;
     } else if (strcmp(key, ENABLE_DEBUG_KEY) == 0) {
         config->enable_debug = int_value;
-<<<<<<< HEAD
     } else if (strcmp(key, ANIMATION_INDEX_KEY) == 0) {
         config->animation_index = int_value;
     } else if (strcmp(key, INVERT_COLOR_KEY) == 0) {
@@ -353,18 +352,6 @@
     } else if (strcmp(key, HAPPY_KPM_KEY) == 0) {
         config->happy_kpm = int_value;
     } else {
-=======
-    } else if (strcmp(key, "monitor") == 0) {
-        // Reallocate new name for monitor output
-        config->output_name = realloc(config->output_name, strlen(value) + 1);
-        if (!config->output_name) {
-            bongocat_log_error("Failed to allocate memory for interface output");
-            return BONGOCAT_ERROR_MEMORY;
-        }
-        strcpy(config->output_name, value);
-    }
-    else {
->>>>>>> 5db0179d
         return BONGOCAT_ERROR_INVALID_PARAM; // Unknown key
     }
     
@@ -404,12 +391,26 @@
     } else {
         return BONGOCAT_ERROR_INVALID_PARAM; // Unknown key
     }
-    
+
     return BONGOCAT_SUCCESS;
 }
 
 static bongocat_error_t config_parse_string(config_t *config, const char *key, const char *value) {
-    if (strcmp(key, SLEEP_BEGIN_KEY) == 0) {
+    if (strcmp(key, "monitor") == 0) {
+        if (config->output_name) {
+            free(config->output_name);
+            config->output_name = NULL;
+        }
+        if (value && value[0] != '\0') {
+            config->output_name = strdup(value);
+            if (!config->output_name) {
+                BONGOCAT_LOG_ERROR("Failed to allocate memory for interface output");
+                return BONGOCAT_ERROR_MEMORY;
+            }
+        } else {
+            config->output_name = NULL;
+        }
+    } else if (strcmp(key, SLEEP_BEGIN_KEY) == 0) {
         if (value && value[0] != '\0') {
             int hour, min;
             if (sscanf(value, "%2d:%2d", &hour, &min) != 2 || hour < 0 || hour > 23 || min < 0 || min > 59) {
@@ -438,7 +439,7 @@
     } else if (strcmp(key, ANIMATION_NAME_KEY) == 0) {
         char lower_value[VALUE_BUF] = {0};
         memset(lower_value, 0, VALUE_BUF);
-        for(size_t i = 0; i < strlen(value); i++) {
+        for(size_t i = 0; i < strlen(value) && i < VALUE_BUF; i++) {
             lower_value[i] = (char)tolower(value[i]);
         }
 
@@ -485,7 +486,7 @@
     if (config_parse_string(config, key, value) == BONGOCAT_SUCCESS) {
         return BONGOCAT_SUCCESS;
     }
-    
+
     // Handle device keys
     if (strcmp(key, KEYBOARD_DEVICE_KEY) == 0 || strcmp(key, KEYBOARD_DEVICES_KEY) == 0) {
         return config_add_keyboard_device(config, value);
@@ -562,11 +563,7 @@
 
 void config_set_defaults(config_t *config) {
     *config = (config_t) {
-<<<<<<< HEAD
-=======
-        .screen_width = DEFAULT_SCREEN_WIDTH,  // Will be updated by Wayland detection
-        .output_name = NULL, // Will default to automatic one if kept null
->>>>>>> 5db0179d
+        .output_name = NULL,                   // Will default to automatic one if kept null
         .bar_height = DEFAULT_BAR_HEIGHT,
         /*
         .asset_paths = {
@@ -651,7 +648,7 @@
     // Clear existing keyboard devices to prevent accumulation during reloads
     config_cleanup_devices(config);
     config_set_defaults(config);
-    
+
     // Parse config file and override defaults
     bongocat_error_t result = config_parse_file(config, config_file_path);
     if (result != BONGOCAT_SUCCESS) {
@@ -667,7 +664,7 @@
             return result;
         }
     }
-    
+
     // Validate and sanitize configuration
     result = config_validate(config);
     if (result != BONGOCAT_SUCCESS) {
@@ -685,7 +682,7 @@
             BONGOCAT_LOG_INFO("No device loaded, use default keyboard device: %s", DEFAULT_DEVICE);
         }
     }
-    
+
     // Finalize configuration
     config_finalize(config);
     
@@ -695,29 +692,11 @@
     return BONGOCAT_SUCCESS;
 }
 
-<<<<<<< HEAD
 void config_cleanup(config_t *config) {
     config_cleanup_devices(config);
-    config_set_defaults(config);
-=======
-void config_cleanup(void) {
-    config_cleanup_devices();
-}
-
-void config_cleanup_full(config_t *config) {
-    if (!config) return;
-    
-    config_cleanup_devices();
-    
     if (config->output_name) {
         free(config->output_name);
         config->output_name = NULL;
     }
-}
-
-int get_screen_width(void) {
-    // This function is now only used for initial config loading
-    // The actual screen width detection happens in wayland_init
-    return DEFAULT_SCREEN_WIDTH;
->>>>>>> 5db0179d
+    config_set_defaults(config);
 }