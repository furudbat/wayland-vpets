--- conflicted
+++ resolved
@@ -442,14 +442,11 @@
         .enable_debug = 1,
         .layer = LAYER_TOP,  // Default to TOP for broader compatibility
         .overlay_position = POSITION_TOP,
-<<<<<<< HEAD
+        .cat_align = ALIGN_CENTER,
         .enable_scheduled_sleep = 0,
         .sleep_begin = (config_time_t){0, 0},
         .sleep_end = (config_time_t){0, 0},
-        .idle_sleep_timeout_sec = 0,
-=======
-        .cat_align = ALIGN_CENTER
->>>>>>> 58f3fef8
+        .idle_sleep_timeout_sec = 0
     };
 }
 
